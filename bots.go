package integram

import (
	"encoding/gob"
	"errors"
	"fmt"
	"math/rand"
	"net/url"
	"os"
	"path/filepath"
	"reflect"
	"regexp"
	"runtime"
	"strconv"
	"strings"
	"time"

	"crypto/md5"
	log "github.com/Sirupsen/logrus"
	"github.com/kennygrant/sanitize"
	"github.com/requilence/jobs"
	mgo "gopkg.in/mgo.v2"
	"gopkg.in/mgo.v2/bson"
	tg "gopkg.in/telegram-bot-api.v3"
)

const inlineButtonStateKeyword = '`'
const antiFloodTimeout = 60
const antiFloodChatDuration = 20
const antiFloodChatLimit = 10

var botPerID = make(map[int64]*Bot)
var botPerService = make(map[string]*Bot)

var botTokenRE = regexp.MustCompile("([0-9]*):([0-9a-zA-Z_-]*)")

// Bot represents parsed auth data & API reference
type Bot struct {
	// Bot Telegram user id
	ID int64

	// Bot Telegram username
	Username string

	// Bot Telegram token
	token string

	// Slice of services that using this bot (len=1 means that bot is dedicated for service – recommended case)
	services []*Service

	// Used to store long-pulling updates channel and survive panics
	updatesChan <-chan tg.Update
	API         *tg.BotAPI
}

// Message represent both outgoing and incoming message data
type Message struct {
	ID               bson.ObjectId `bson:"_id,omitempty"` // Internal unique BSON ID
	EventID          []string      `bson:",omitempty"`
	MsgID            int           `bson:",omitempty"`         // Telegram Message ID. BotID+MsgID is unique
	InlineMsgID      string        `bson:",omitempty"`         // Telegram InlineMessage ID. ChatID+InlineMsgID is unique
	BotID            int64         `bson:",minsize"`           // TG bot's ID on which behalf message is sending or receiving
	FromID           int64         `bson:",minsize"`           // TG User's ID of sender. Equal to BotID in case of outgoinf message from bot
	ChatID           int64         `bson:",omitempty,minsize"` // Telegram chat's ID, equal to FromID in case of private message
	BackupChatID     int64         `bson:",omitempty,minsize"` // This chat will be used if chatid failed (bot not started or stopped or group deactivated)
	ReplyToMsgID     int           `bson:",omitempty"`         // If this message is reply, contains Telegram's Message ID of original message
	Date             time.Time
	Text             string           `bson:",omitempty"`
	AntiFlood        bool             `bson:",omitempty"`
	Deleted          bool             `bson:",omitempty"` // f.e. admin can delete the message in supergroup and we can't longer edit or reply on it
	OnCallbackAction string           `bson:",omitempty"` // Func to call on inline button press
	OnCallbackData   []byte           `bson:",omitempty"` // Args to send to this func
	OnReplyAction    string           `bson:",omitempty"` // Func to call on message reply
	OnReplyData      []byte           `bson:",omitempty"` // Args to send to this func
	OnEditAction     string           `bson:",omitempty"` // Func to call on message edit
	OnEditData       []byte           `bson:",omitempty"` // Args to send to this func
	om               *OutgoingMessage // Cache when retreiving original replied message
}

// IncomingMessage specifies data that available for incoming message
type IncomingMessage struct {
	Message               `bson:",inline"`
	From                  User
	Chat                  Chat
	ForwardFrom           *User
	ForwardDate           time.Time
	ReplyToMessage        *Message            `bson:"-"`
	ForwardFromChat       *Chat               `json:"forward_from_chat"`       // optional
	EditDate              int                 `json:"edit_date"`               // optional
	Entities              *[]tg.MessageEntity `json:"entities"`                // optional
	Audio                 *tg.Audio           `json:"audio"`                   // optional
	Document              *tg.Document        `json:"document"`                // optional
	Photo                 *[]tg.PhotoSize     `json:"photo"`                   // optional
	Sticker               *tg.Sticker         `json:"sticker"`                 // optional
	Video                 *tg.Video           `json:"video"`                   // optional
	Voice                 *tg.Voice           `json:"voice"`                   // optional
	Caption               string              `json:"caption"`                 // optional
	Contact               *tg.Contact         `json:"contact"`                 // optional
	Location              *tg.Location        `json:"location"`                // optional
	Venue                 *tg.Venue           `json:"venue"`                   // optional
	NewChatMember         *User               `json:"new_chat_member"`         // optional
	LeftChatMember        *User               `json:"left_chat_member"`        // optional
	NewChatTitle          string              `json:"new_chat_title"`          // optional
	NewChatPhoto          *[]tg.PhotoSize     `json:"new_chat_photo"`          // optional
	DeleteChatPhoto       bool                `json:"delete_chat_photo"`       // optional
	GroupChatCreated      bool                `json:"group_chat_created"`      // optional
	SuperGroupChatCreated bool                `json:"supergroup_chat_created"` // optional
	ChannelChatCreated    bool                `json:"channel_chat_created"`    // optional
	MigrateToChatID       int64               `json:"migrate_to_chat_id"`      // optional
	MigrateFromChatID     int64               `json:"migrate_from_chat_id"`    // optional
	PinnedMessage         *Message            `json:"pinned_message"`          // optional

	// Need to update message in DB. Used f.e. when you set the eventID for outgoing message
	needToUpdateDB bool
}

// OutgoingMessage specispecifiesfy data of performing or performed outgoing message
type OutgoingMessage struct {
<<<<<<< HEAD
	Message              `bson:",inline"`
	TextHash             string         `bson:",omitempty"`
	KeyboardHide         bool           `bson:",omitempty"`
	ResizeKeyboard       bool           `bson:",omitempty"`
	KeyboardMarkup       Keyboard       `bson:"-"`
	InlineKeyboardMarkup InlineKeyboard `bson:",omitempty"`
	Keyboard             bool           `bson:",omitempty"`
	ParseMode            string         `bson:",omitempty"`
	OneTimeKeyboard      bool           `bson:",omitempty"`
	Selective            bool           `bson:",omitempty"`
	ForceReply           bool           `bson:",omitempty"`
	WebPreview           bool           `bson:",omitempty"`
	Silent               bool           `bson:",omitempty"`
	FilePath             string         `bson:",omitempty"`
	FileName             string         `bson:",omitempty"`
	FileType             string         `bson:",omitempty"`
	FileRemoveAfter      bool           `bson:",omitempty"`
	processed            bool
=======
	Message                 `bson:",inline"`
	TextHash                string         `bson:",omitempty"`
	KeyboardHide            bool           `bson:",omitempty"`
	ResizeKeyboard          bool           `bson:",omitempty"`
	KeyboardMarkup          Keyboard       `bson:"-"`
	InlineKeyboardMarkup    InlineKeyboard `bson:",omitempty"`
	Keyboard                bool           `bson:",omitempty"`
	ParseMode               string         `bson:",omitempty"`
	OneTimeKeyboard         bool           `bson:",omitempty"`
	Selective               bool           `bson:",omitempty"`
	ForceReply              bool           `bson:",omitempty"`
	WebPreview              bool           `bson:",omitempty"`
	Silent                  bool           `bson:",omitempty"`
	FilePath                string         `bson:",omitempty"`
	FileName                string         `bson:",omitempty"`
	FileType                string         `bson:",omitempty"`
	FileRemoveAfter         bool           `bson:",omitempty"`
	DisablePMReplyIfTheLast bool           `bson:",omitempty"`
	processed               bool
>>>>>>> 6d9c2d79
}

// Keyboard is a Shorthand for [][]Button
type Keyboard []Buttons

// Buttons is a Shorthand for []Button
type Buttons []Button

// InlineKeyboard contains the data to create the Inline keyboard for Telegram and store it in DB
type InlineKeyboard struct {
	Buttons    []InlineButtons // You must specify at least 1 InlineButton in slice
	FixedWidth bool            `bson:",omitempty"` // will add right padding to match all buttons text width
	State      string          // determine the current keyboard's state. Useful to change the behavior for branch cases and make it little thread safe while it is using by several users
	MaxRows    int             `bson:",omitempty"` // Will automatically add next/prev buttons. Zero means no limit
	RowOffset  int             `bson:",omitempty"` // Current offset when using MaxRows
}

// InlineButtons is a Shorthand for []InlineButton
type InlineButtons []InlineButton

// Button contains the data to create Keyboard
type Button struct {
	Data string // data is stored in the DB. May be collisions if button text is not unique per keyboard
	Text string // should be unique per keyboard
}

// InlineButton contains the data to create InlineKeyboard
// One of URL, Data, SwitchInlineQuery must be specified
// If more than one specified the first in order of (URL, Data, SwitchInlineQuery) will be used
type InlineButton struct {
	Text                         string
	State                        int
	URL                          string `bson:",omitempty"`
	Data                         string `bson:",omitempty"` // maximum 64 bytes
	SwitchInlineQuery            string `bson:",omitempty"` //
	SwitchInlineQueryCurrentChat string `bson:",omitempty"`

	OutOfPagination bool `bson:",omitempty" json:"-"` // Only for the single button in first or last row. Use together with InlineKeyboard.MaxRows – for buttons outside of pagination list
}

type ChatConfig struct {
	tg.ChatConfig
}

type ChatConfigWithUser struct {
	tg.ChatConfigWithUser
}

// InlineKeyboardMarkup allow to generate TG and DB data from different states - (InlineButtons, []InlineButtons and InlineKeyboard)
type InlineKeyboardMarkup interface {
	tg() [][]tg.InlineKeyboardButton
	Keyboard() InlineKeyboard
}

// KeyboardMarkup allow to generate TG and DB data from different states - (Buttons and Keyboard)
type KeyboardMarkup interface {
	tg() [][]tg.KeyboardButton
	Keyboard() Keyboard
	db() map[string]string
}

func (c *Bot) tgToken() string {
	return fmt.Sprintf("%d:%s", c.ID, c.token)
}

// PMURL return URL to private messaging with the bot like https://telegram.me/trello_bot?start=param
func (c *Bot) PMURL(param string) string {
	if param == "" {
		return fmt.Sprintf("https://telegram.me/%v", c.Username)
	}

	return fmt.Sprintf("https://telegram.me/%v?start=%v", c.Username, param)
}

func (c *Bot) webhookURL() *url.URL {
	url, _ := url.Parse(fmt.Sprintf("%s/tg/%d/%s", BaseURL, c.ID, compactHash(c.token)))
	return url
}

func (service *Service) registerBot(fullTokenWithID string) error {

	s := botTokenRE.FindStringSubmatch(fullTokenWithID)

	if len(s) < 3 {
		return errors.New("can't parse token")
	}
	id, err := strconv.ParseInt(s[1], 10, 64)
	if err != nil {
		return err
	}
	if _, exists := botPerID[id]; !exists {
		bot := Bot{ID: id, token: s[2], services: []*Service{service}}
		botPerID[id] = &bot

		token := bot.tgToken()
		bot.API, err = tg.NewBotAPI(token)

		if err != nil {
			log.WithError(err).WithField("token", token).Error("NewBotAPI returned error")
			return err
		}

		me, err := bot.API.GetMe()

		if err != nil {
			log.WithError(err).WithField("token", token).Error("GetMe returned error")
			return err
		}

		bot.Username = me.UserName

	} else {
		b := botPerID[id]
		b.services = append(b.services, service)
		botPerID[id] = b
	}
	botPerService[service.Name] = botPerID[id]
	return nil
}

// Find the InlineButton in Keyboard by the Data
func (keyboard *InlineKeyboard) Find(buttonData string) (i, j int, but *InlineButton) {
	for i, buttonsRow := range keyboard.Buttons {
		for j, button := range buttonsRow {
			if button.Data == buttonData {
				return i, j, &button
			}
		}
	}
	return -1, -1, nil
}

// EditText find the InlineButton in Keyboard by the Data and change the text of that button
func (keyboard *InlineKeyboard) EditText(buttonData string, newText string) {
	for i, buttonsRow := range keyboard.Buttons {
		for j, button := range buttonsRow {
			if button.Data == buttonData {
				keyboard.Buttons[i][j].Text = newText
				return
			}
		}
	}
}

// AddPMSwitchButton add the button to switch to PM as a first row in the InlineKeyboard
func (keyboard *InlineKeyboard) AddPMSwitchButton(b *Bot, text string, param string) {
	if len(keyboard.Buttons) > 0 && len(keyboard.Buttons[0]) > 0 && keyboard.Buttons[0][0].Text == text {
		return
	}
	keyboard.PrependRows(InlineButtons{InlineButton{Text: text, URL: b.PMURL(param)}})
}

// AppendRows adds 1 or more InlineButtons (rows) to the end of InlineKeyboard
func (keyboard *InlineKeyboard) AppendRows(buttons ...InlineButtons) {
	keyboard.Buttons = append(keyboard.Buttons, buttons...)
}

// PrependRows adds 1 or more InlineButtons (rows) to the begin of InlineKeyboard
func (keyboard *InlineKeyboard) PrependRows(buttons ...InlineButtons) {
	keyboard.Buttons = append(buttons, keyboard.Buttons...)
}

// Append adds 1 or more InlineButton (column) to the end of InlineButtons(row)
func (buttons *InlineButtons) Append(data string, text string) {
	if len(data) > 64 {
		log.WithField("text", text).Errorf("InlineButton data '%s' extends 64 bytes limit", data)
	}
	*buttons = append(*buttons, InlineButton{Data: data, Text: text})
}

// Prepend adds 1 or more InlineButton (column) to the begin of InlineButtons(row)
func (buttons *InlineButtons) Prepend(data string, text string) {
	if len(data) > 64 {
		log.WithField("text", text).Errorf("InlineButton data '%s' extends 64 bytes limit", data)
	}
	*buttons = append([]InlineButton{{Data: data, Text: text}}, *buttons...)
}

// AppendWithState add the InlineButton with state to the end of InlineButtons(row)
// Useful for checkbox or to revert the action
func (buttons *InlineButtons) AppendWithState(state int, data string, text string) {
	if len(data) > 64 {
		log.WithField("text", text).Errorf("InlineButton data '%s' extends 64 bytes limit", data)
	}
	if state > 9 || state < 0 {
		log.WithField("data", data).WithField("text", text).Errorf("AppendWithState – state must be [0-9], %d received", state)
	}
	*buttons = append(*buttons, InlineButton{Data: data, Text: text, State: state})
}

// PrependWithState add the InlineButton with state to the begin of InlineButtons(row)
// Useful for checkbox or to revert the action
func (buttons *InlineButtons) PrependWithState(state int, data string, text string) {
	if len(data) > 64 {
		log.WithField("text", text).Errorf("InlineButton data '%s' extends 64 bytes limit", data)
	}
	if state > 9 || state < 0 {
		log.WithField("data", data).WithField("text", text).Errorf("PrependWithState – state must be [0-9], %d received", state)
	}
	*buttons = append([]InlineButton{{Data: data, Text: text, State: state}}, *buttons...)
}

// AddURL adds InlineButton with URL to the end of InlineButtons(row)
func (buttons *InlineButtons) AddURL(url string, text string) {
	*buttons = append(*buttons, InlineButton{URL: url, Text: text})
}

// Markup generate InlineKeyboard from InlineButtons ([]Button), chunking buttons by columns number, and specifying current keyboard state
// Keyboard state useful for nested levels to determine current position
func (buttons *InlineButtons) Markup(columns int, state string) InlineKeyboard {
	keyboard := InlineKeyboard{}

	col := 0

	row := InlineButtons{}
	len := len(*buttons)
	for i, button := range *buttons {
		row = append(row, button)

		col++
		if col == columns || i == (len-1) {
			col = 0
			keyboard.AppendRows(row)
			row = InlineButtons{}
		}
	}
	keyboard.State = state
	return keyboard
}

// Keyboard generates inline keyboard from inline keyboard  :-D
func (keyboard InlineKeyboard) Keyboard() InlineKeyboard {
	return keyboard
}

// Keyboard generates inline keyboard with 1 button
func (button InlineButton) Keyboard() InlineKeyboard {
	return InlineKeyboard{Buttons: []InlineButtons{{button}}}
}

// Keyboard generates inline keyboard with 1 column
func (buttons InlineButtons) Keyboard() InlineKeyboard {
	return buttons.Markup(1, "")
}

func (button InlineButton) tg() [][]tg.InlineKeyboardButton {
	return button.Keyboard().tg()
}

func (buttons InlineButtons) tg() [][]tg.InlineKeyboardButton {
	return buttons.Keyboard().tg()
}

func stringPointer(s string) *string {
	b := s
	return &b
}

func (keyboard InlineKeyboard) tg() [][]tg.InlineKeyboardButton {
	res := make([][]tg.InlineKeyboardButton, len(keyboard.Buttons))

	maxWidth := 0
	if keyboard.FixedWidth {

		for _, columns := range keyboard.Buttons {
			for _, button := range columns {
				if len(button.Text) > maxWidth {
					maxWidth = len(button.Text)
				}
			}
		}
	}
	for r, columns := range keyboard.Buttons {
		res[r] = make([]tg.InlineKeyboardButton, len(keyboard.Buttons[r]))
		c := 0
		for _, button := range columns {
			if keyboard.FixedWidth {
				button.Text = button.Text + strings.Repeat(" ", maxWidth-len(button.Text))
			}

			if button.State != 0 {
				button.Data = fmt.Sprintf("%c%d%s", inlineButtonStateKeyword, button.State, button.Data)
			}

			if button.URL != "" {
				res[r][c] = tg.InlineKeyboardButton{Text: button.Text, URL: button.URL}
			} else if button.Data != "" {
				res[r][c] = tg.InlineKeyboardButton{Text: button.Text, CallbackData: button.Data}
			} else if button.SwitchInlineQueryCurrentChat != "" {
				res[r][c] = tg.InlineKeyboardButton{Text: button.Text, SwitchInlineQueryCurrentChat: stringPointer(button.SwitchInlineQueryCurrentChat)}
			} else {
				res[r][c] = tg.InlineKeyboardButton{Text: button.Text, SwitchInlineQuery: stringPointer(button.SwitchInlineQuery)}
			}
			c++
		}
	}
	return res
}

// AddRows adds 1 or more Buttons (rows) to the end of InlineKeyboard
func (keyboard *Keyboard) AddRows(buttons ...Buttons) {
	*keyboard = append(*keyboard, buttons...)
}

// Prepend adds InlineButton with URL to the begin of InlineButtons(row)
func (buttons *Buttons) Prepend(data string, text string) {
	*buttons = append([]Button{{Data: data, Text: text}}, *buttons...)
}

// Append adds Button with URL to the end of Buttons(row)
func (buttons *Buttons) Append(data string, text string) {
	*buttons = append(*buttons, Button{Data: data, Text: text})
}

// InlineButtons converts Buttons to InlineButtons
// useful with universal methods that create keyboard (f.e. settigns) for both usual and inline keyboard
func (buttons *Buttons) InlineButtons() InlineButtons {
	row := InlineButtons{}

	for _, button := range *buttons {
		row.Append(button.Data, button.Text)

	}
	return row
}

// Markup generate Keyboard from Buttons ([]Button), chunking buttons by columns number
func (buttons *Buttons) Markup(columns int) Keyboard {
	keyboard := Keyboard{}

	col := 0

	row := Buttons{}
	len := len(*buttons)
	for i, button := range *buttons {
		row.Append(button.Data, button.Text)
		col++
		if col == columns || i == (len-1) {
			col = 0
			keyboard.AddRows(row)
			row = Buttons{}
		}
	}

	return keyboard
}

// Keyboard is generating Keyboard with 1 column
func (buttons Buttons) Keyboard() Keyboard {
	return buttons.Markup(1)
}

func (buttons Buttons) tg() [][]tg.KeyboardButton {
	return buttons.Keyboard().tg()
}

func (buttons Buttons) db() map[string]string {
	res := make(map[string]string)
	for _, button := range buttons {
		res[checksumString(button.Text)] = button.Data
	}
	return res
}

// Keyboard generates keyboard from 1 button
func (button Button) Keyboard() Keyboard {
	btns := Buttons{button}
	return btns.Keyboard()
}

func (button Button) tg() [][]tg.KeyboardButton {
	btns := Buttons{button}
	return btns.Keyboard().tg()
}

func (button Button) db() map[string]string {
	res := make(map[string]string)
	res[checksumString(button.Text)] = button.Data

	return res
}

func (keyboard Keyboard) db() map[string]string {
	res := make(map[string]string)
	for _, columns := range keyboard {
		for _, button := range columns {
			res[checksumString(button.Text)] = button.Data
		}
	}
	return res
}

// Keyboard generate keyboard for keyboard – just to match the KeyboardMarkup interface
func (keyboard Keyboard) Keyboard() Keyboard {
	return keyboard
}

func (keyboard Keyboard) tg() [][]tg.KeyboardButton {
	res := make([][]tg.KeyboardButton, len(keyboard))

	for r, columns := range keyboard {
		res[r] = make([]tg.KeyboardButton, len(keyboard[r]))
		c := 0
		for _, button := range columns {
			res[r][c] = tg.KeyboardButton{Text: button.Text}
			c++
		}
	}
	return res
}

// FindMessageByEventID find message by event id
func (c *Context) FindMessageByEventID(id string) (*Message, error) {
	if c.Bot() == nil {
		return nil, errors.New("Bot not set for the service")
	}
	return findMessageByEventID(c.db, c.Chat.ID, c.Bot().ID, id)
}

func findMessageByEventID(db *mgo.Database, chatID int64, botID int64, eventID string) (*Message, error) {
	msg := OutgoingMessage{}

	err := db.C("messages").Find(bson.M{"chatid": chatID, "botid": botID, "eventid": eventID}).Sort("-_id").One(&msg)
	if err != nil || msg.BotID == 0 {
		return nil, err
	}
	msg.Message.om = &msg
	return &msg.Message, nil
}

func findMessageByBsonID(db *mgo.Database, id bson.ObjectId) (*Message, error) {
	if !id.Valid() {
		return nil, errors.New("BSON ObjectId is not valid")
	}
	msg := OutgoingMessage{}
	err := db.C("messages").Find(bson.M{"_id": id}).One(&msg)
	if err != nil {
		return nil, err
	}
	msg.Message.om = &msg
	return &msg.Message, nil
}

func findMessage(db *mgo.Database, chatID int64, botID int64, msgID int) (*Message, error) {
	msg := OutgoingMessage{}
	err := db.C("messages").Find(bson.M{"chatid": chatID, "botid": botID, "msgid": msgID}).One(&msg)
	if err != nil {
		return nil, err
	}
	msg.Message.om = &msg
	return &msg.Message, nil
}

func findInlineMessage(db *mgo.Database, botID int64, inlineMsgID string) (*Message, error) {
	msg := OutgoingMessage{}
	err := db.C("messages").Find(bson.M{"botid": botID, "inlinemsgid": inlineMsgID}).One(&msg)
	if err != nil {
		return nil, err
	}
	msg.Message.om = &msg
	return &msg.Message, nil
}

func findLastOutgoingMessageInChat(db *mgo.Database, botID int64, chatID int64) (*Message, error) {

	fmt.Printf("findLastOutgoingMessageInChat: botID %d, chatID %d\n", botID, chatID)
	msg := OutgoingMessage{}
	err := db.C("messages").Find(bson.M{"chatid": chatID, "botid": botID, "fromid": botID}).Sort("-msgid").One(&msg)
	if err != nil {
		return nil, err
	}
	msg.Message.om = &msg
	return &msg.Message, nil
}

// SetChat sets the target chat to send the message
func (m *OutgoingMessage) SetChat(id int64) *OutgoingMessage {
	m.ChatID = id
	return m
}

// SetBackupChat set backup chat id that will be used in case message failed to sent to private chat (f.e. bot stopped or not initialized)
func (m *OutgoingMessage) SetBackupChat(id int64) *OutgoingMessage {
	m.BackupChatID = id
	return m
}

// SetDocument adds the file located at localPath with name fileName to the message
func (m *OutgoingMessage) SetDocument(localPath string, fileName string) *OutgoingMessage {
	m.FilePath = localPath
	m.FileName = fileName
	m.FileType = "document"
	return m
}

// SetImage adds the image file located at localPath with name fileName to the message
func (m *OutgoingMessage) SetImage(localPath string, fileName string) *OutgoingMessage {
	m.FilePath = localPath
	m.FileName = fileName
	m.FileType = "image"
	return m
}

// EnableFileRemoveAfter adds the flag to remove the file after message will be sent
func (m *OutgoingMessage) EnableFileRemoveAfter() *OutgoingMessage {
	m.FileRemoveAfter = true
	return m
}

// SetKeyboard sets the keyboard markup and Selective bool. If Selective is true keyboard will sent only for target users that you must @mention people in text or specify with SetReplyToMsgID
func (m *OutgoingMessage) SetKeyboard(k KeyboardMarkup, selective bool) *OutgoingMessage {
	m.Keyboard = true
	m.KeyboardMarkup = k.Keyboard()
	m.Selective = selective
	//todo: here is workaround for QT version. Keyboard with selective is not working
	return m
}

// SetInlineKeyboard sets the inline keyboard markup
func (m *OutgoingMessage) SetInlineKeyboard(k InlineKeyboardMarkup) *OutgoingMessage {
	m.InlineKeyboardMarkup = k.Keyboard()
	return m
}

// SetSelective sets the Selective mode for the keyboard. If Selective is true keyboard make sure to @mention people in text or specify message to reply with SetReplyToMsgID
func (m *OutgoingMessage) SetSelective(b bool) *OutgoingMessage {
	m.Selective = b
	return m
}

// SetSilent turns off notifications on iOS and make it silent on Android
func (m *OutgoingMessage) SetSilent(b bool) *OutgoingMessage {
	m.Silent = b
	return m
}

// DisablePMAutoReplyIfTheLast turns off the default behavior when the incoming message try to trigger reply action for the last outgoing message
func (m *OutgoingMessage) DisablePMAutoReplyIfTheLast() *OutgoingMessage {
	m.DisablePMReplyIfTheLast = true
	return m
}

// SetOneTimeKeyboard sets the Onetime mode for keyboard. Keyboard will be hided after 1st use
func (m *OutgoingMessage) SetOneTimeKeyboard(b bool) *OutgoingMessage {
	m.OneTimeKeyboard = b
	return m
}

// SetResizeKeyboard sets the ResizeKeyboard to collapse keyboard wrapper to match the actual underneath keyboard
func (m *OutgoingMessage) SetResizeKeyboard(b bool) *OutgoingMessage {
	m.ResizeKeyboard = b
	return m
}

// SetCallbackAction sets the callback func that will be called when user press inline button with Data field
// !!! Please note that you must omit first arg *integram.Context, because it will be automatically prepended as message reply received and will contain actual context
func (m *IncomingMessage) SetCallbackAction(handlerFunc interface{}, args ...interface{}) *IncomingMessage {
	m.Message.SetCallbackAction(handlerFunc, args...)
	//TODO: save reply action

	return m
}

// SetCallbackAction sets the callback func that will be called when user press inline button with Data field
func (m *OutgoingMessage) SetCallbackAction(handlerFunc interface{}, args ...interface{}) *OutgoingMessage {
	m.Message.SetCallbackAction(handlerFunc, args...)
	return m
}

// SetEditAction sets the edited func that will be called when user edit the message
// !!! Please note that you must omit first arg *integram.Context, because it will be automatically prepended as message reply received and will contain actual context
func (m *IncomingMessage) SetEditAction(handlerFunc interface{}, args ...interface{}) *IncomingMessage {
	m.Message.SetEditAction(handlerFunc, args...)

	return m
}

// SetReplyAction sets the reply func that will be called when user reply the message
// !!! Please note that you must omit first arg *integram.Context, because it will be automatically prepended as message reply received and will contain actual context
func (m *IncomingMessage) SetReplyAction(handlerFunc interface{}, args ...interface{}) *IncomingMessage {
	m.Message.SetReplyAction(handlerFunc, args...)
	//TODO: save reply action

	return m
}

// SetReplyAction sets the reply func that will be called when user reply the message
// !!! Please note that you must omit first arg *integram.Context, because it will be automatically prepended as message reply received and will contain actual context
func (m *OutgoingMessage) SetReplyAction(handlerFunc interface{}, args ...interface{}) *OutgoingMessage {
	m.Message.SetReplyAction(handlerFunc, args...)
	return m
}

// SetCallbackAction sets the reply func that will be called when user reply the message
// !!! Please note that you must omit first arg *integram.Context, because it will be automatically prepended as message reply received and will contain actual context
func (m *Message) SetCallbackAction(handlerFunc interface{}, args ...interface{}) *Message {
	funcName := runtime.FuncForPC(reflect.ValueOf(handlerFunc).Pointer()).Name()

	if _, ok := actionFuncs[funcName]; !ok {
		log.Panic(errors.New("Action for '" + funcName + "' not registred in service's configuration!"))
		return m
	}

	err := verifyTypeMatching(handlerFunc, args...)

	if err != nil {
		log.WithError(err).Error("Can't verify onCallback args for " + funcName + ". Be sure to omit first arg of type '*integram.Context'")
		return m
	}

	bytes, err := encode(args)

	if err != nil {
		log.WithError(err).Error("Can't encode onCallback args")
		return m
	}

	m.OnCallbackData = bytes
	m.OnCallbackAction = funcName

	return m
}

// SetReplyAction sets the reply func that will be called when user reply the message
// !!! Please note that you must omit first arg *integram.Context, because it will be automatically prepended as message reply received and will contain actual context
func (m *Message) SetReplyAction(handlerFunc interface{}, args ...interface{}) *Message {
	funcName := runtime.FuncForPC(reflect.ValueOf(handlerFunc).Pointer()).Name()

	if _, ok := actionFuncs[funcName]; !ok {
		log.Panic(errors.New("Action for '" + funcName + "' not registred in service's configuration!"))
		return m
	}

	err := verifyTypeMatching(handlerFunc, args...)

	if err != nil {
		log.WithError(err).Error("Can't verify onReply args for " + funcName + ". Be sure to omit first arg of type '*integram.Context'")
		return m
	}

	bytes, err := encode(args)

	if err != nil {
		log.WithError(err).Error("Can't encode onReply args")
		return m
	}

	m.OnReplyData = bytes
	m.OnReplyAction = funcName

	return m
}

// SetEditAction sets the edited func that will be called when user edit the message
// !!! Please note that you must omit first arg *integram.Context, because it will be automatically prepended as message reply received and will contain actual context
func (m *Message) SetEditAction(handlerFunc interface{}, args ...interface{}) *Message {
	funcName := runtime.FuncForPC(reflect.ValueOf(handlerFunc).Pointer()).Name()

	if _, ok := actionFuncs[funcName]; !ok {
		log.Panic(errors.New("Action for '" + funcName + "' not registred in service's configuration!"))
		return m
	}

	err := verifyTypeMatching(handlerFunc, args...)

	if err != nil {
		log.WithError(err).Error("Can't verify onEdit args for " + funcName + ". Be sure to omit first arg of type '*integram.Context'")
		return m
	}

	bytes, err := encode(args)

	if err != nil {
		log.WithError(err).Error("Can't encode onEdit args")
		return m
	}

	m.OnEditData = bytes
	m.OnEditAction = funcName

	return m
}

// HideKeyboard will hide existing keyboard in the chat where message will be sent
func (m *OutgoingMessage) HideKeyboard() *OutgoingMessage {
	m.KeyboardHide = true
	return m
}

// EnableForceReply will automatically set the reply to this message and focus on the input field
func (m *OutgoingMessage) EnableForceReply() *OutgoingMessage {
	m.ForceReply = true
	return m
}

type messageSender interface {
	Send(m *OutgoingMessage) error
}

type scheduleMessageSender struct{}

var activeMessageSender = messageSender(scheduleMessageSender{})

var ErrorFlood = fmt.Errorf("Too many messages. You could not send the same message more than once per %d sec. The number of messages sent to chat must not exceed %d in %d sec", antiFloodTimeout, antiFloodChatLimit, antiFloodChatDuration)

func (t scheduleMessageSender) Send(m *OutgoingMessage) error {
	if m.processed {
		return nil
	}

	if m.AntiFlood {
		db := mongoSession.Clone().DB(mongo.Database)
		defer db.Session.Close()
		msg, _ := findLastOutgoingMessageInChat(db, m.BotID, m.ChatID)
		if msg != nil && msg.om.TextHash == m.GetTextHash() && time.Now().Sub(msg.Date).Seconds() < antiFloodTimeout {
			//log.Errorf("flood. mins %v", time.Now().Sub(msg.Date).Minutes())
			return ErrorFlood
		}

		total, err := db.C("messages").Find(bson.M{"chatid": m.ChatID, "botid": m.BotID, "date": bson.M{"$gt": time.Now().Add(time.Duration(-1 * int64(time.Second) * int64(antiFloodChatDuration)))}}).Count()
		if err != nil {
			log.WithField("chat", m.ChatID).WithError(err).Error("AntiFlood: find messages")
		}

		if total > antiFloodChatLimit {
			log.WithField("chat", m.ChatID).WithField("total", total).Error("antiFloodChatLimit exceed")
			return ErrorFlood
		}
	}
	if m.Selective && m.ChatID > 0 {
		m.Selective = false
	}
	m.ID = bson.NewObjectId()

	if m.Selective && len(m.findUsernames()) == 0 && m.ReplyToMsgID == 0 {
		err := errors.New("Inconsistence. Selective is true but there are no @mention or ReplyToMsgID specified")
		log.WithField("chat", m.ChatID).Error(err)
		return err
	}

	if m.ParseMode == "HTML" {
		text := ""
		var err error
		if m.FilePath == "" {
			text, err = sanitize.HTMLAllowing(m.Text, []string{"a", "b", "strong", "i", "em", "a", "code", "pre"}, []string{"href"})
		} else {
			// formatiing is not supported for file captions
			text = sanitize.HTML(m.Text)
		}

		if err == nil && text != "" {
			m.Text = text
		}
	} else {
		text := sanitize.HTML(m.Text)
		if text != "" {
			m.Text = text
		}
	}

	_, err := sendMessageJob.Schedule(0, time.Now(), &m)
	if err != nil {
		log.WithField("chat", m.ChatID).WithError(err).Error("Can't schedule sendMessageJob")
	} else {
		m.processed = true
	}
	return err
}

// Send put the message to the jobs queue
func (m *OutgoingMessage) Send() error {
	if m.ChatID == 0 {
		return errors.New("ChatID is empty")
	}

	if m.BotID == 0 {
		return errors.New("BotID is empty")
	}

	if m.Text == "" && m.FilePath == "" {
		return errors.New("Text and FilePath are empty")
	}

	return activeMessageSender.Send(m)
}

// AddEventID attach one or more event ID. You can use eventid to edit the message in case of additional webhook received or to ignore in case of duplicate
func (m *OutgoingMessage) AddEventID(id ...string) *OutgoingMessage {
	m.EventID = append(m.EventID, id...)
	return m
}

// EnableAntiFlood will check if the message wasn't already sent within last antiFloodTimeout seconds
func (m *OutgoingMessage) EnableAntiFlood() *OutgoingMessage {
	m.AntiFlood = true

	return m
}

// SetTextFmt is a shorthand for SetText(fmt.Sprintf("%s %s %s", a, b, c))
func (m *OutgoingMessage) SetTextFmt(text string, a ...interface{}) *OutgoingMessage {
	m.Text = fmt.Sprintf(text, a...)
	return m
}

// SetText set the text of message to sent
// In case of documents and photo messages this text will be used in the caption
func (m *OutgoingMessage) SetText(text string) *OutgoingMessage {
	m.Text = text
	return m
}

// DisableWebPreview indicates TG clients to not trying to resolve the URL's in the message
func (m *OutgoingMessage) DisableWebPreview() *OutgoingMessage {
	m.WebPreview = false
	return m
}

// EnableMarkdown sets parseMode to Markdown
func (m *OutgoingMessage) EnableMarkdown() *OutgoingMessage {
	m.ParseMode = "Markdown"
	return m
}

// EnableHTML sets parseMode to HTML
func (m *OutgoingMessage) EnableHTML() *OutgoingMessage {
	m.ParseMode = "HTML"
	return m
}

// SetParseMode sets parseMode: 'HTML' and 'markdown' supporting for now
func (m *OutgoingMessage) SetParseMode(s string) *OutgoingMessage {
	m.ParseMode = s
	return m
}

// SetReplyToMsgID sets parseMode: 'HTML' and 'markdown' supporting for now
func (m *OutgoingMessage) SetReplyToMsgID(id int) *OutgoingMessage {
	m.ReplyToMsgID = id
	return m
}

// GetTextHash generate MD5 hash of message's text
func (m *Message) GetTextHash() string {
	if m.Text != "" {
		return fmt.Sprintf("%x", md5.Sum([]byte(m.Text)))
	}
	return ""
}

// UpdateEventsID sets the event id and update it in DB
func (m *Message) UpdateEventsID(db *mgo.Database, eventID ...string) error {
	m.EventID = append(m.EventID, eventID...)
	return db.C("messages").Update(bson.M{"chatid": m.ChatID, "botid": m.BotID, "msgid": m.MsgID}, bson.M{"$addToSet": bson.M{"eventid": bson.M{"$each": eventID}}})
}

// Update will update existing message in DB
func (m *Message) Update(db *mgo.Database) error {

	if m.ID.Valid() {
		return db.C("messages").UpdateId(m.ID, bson.M{"$set": m})
	}
	return errors.New("Can't update message: ID is not set")
}

func initBots() error {
	var err error

	if err != nil {
		return err
	}
	gob.Register(&OutgoingMessage{})

	poolSize := 10 // Maximum simultaneously message sending
	if p, err := strconv.Atoi(os.Getenv("INTEGRAM_TG_POOL")); err != nil && p > 0 {
		poolSize = p
	}

	pool, err := jobs.NewPool(&jobs.PoolConfig{
		Key:        "_telegram",
		NumWorkers: poolSize,
		BatchSize:  10,
	})

	if err != nil {
		return err
	}

	pool.SetMiddleware(beforeJob)
	pool.SetAfterFunc(afterJob)

	log.Infof("Job pool %v[%d] is ready", "_telegram", poolSize)

	// 23 retries mean maximum of 8 hours deferment (fibonacci sequence)
	sendMessageJob, err = jobs.RegisterTypeWithPoolKey("sendMessage", "_telegram", 23, sendMessage)

	if err != nil {
		log.WithError(err).Panic("RegisterTypeWithPoolKey sendMessage failed")
	}
	for _, service := range services {

		bot := service.Bot()
		if bot == nil {
			continue
		}
		if !service.UseWebhookInsteadOfLongPolling {
			bot.listen()
		} else {
			_, err := bot.API.SetWebhook(tg.WebhookConfig{URL: bot.webhookURL()})
			if err != nil {
				log.WithError(err).WithField("botID", bot.ID).Error("Error on initial SetWebhook")
			}
		}
		log.Infof("@%v added for %v", bot.Username, service.Name)
	}

	err = pool.Start()
	log.Info("Telegram main pool started")

	if err != nil {
		return err
	}
	return nil
}

var sendMessageJob *jobs.Type

func (m *Message) findUsernames() []string {
	r, _ := regexp.Compile("@([a-zA-Z0-9_]{5,})") // according to TG docs minimum username length is 5
	usernames := r.FindAllString(m.Text, -1)

	for index, username := range usernames {
		usernames[index] = username[1:]
	}
	return usernames

}

func getFilePath(c *Context, fileID string) (string, error) {

	var fileLocalPath string
	c.User.Cache("file_"+fileID, &fileLocalPath)

	if fileLocalPath != "" {
		if _, err := os.Stat(fileLocalPath); os.IsNotExist(err) {
			fileLocalPath = ""
		}
	}

	if fileLocalPath == "" {
		url, err := c.Bot().API.GetFileDirectURL(fileID)
		if err != nil {
			return "", err
		}
		fileLocalPath, err = c.DownloadURL(url)
		if err != nil {
			return "", err
		}
		c.User.SetCache("file_"+fileID, fileLocalPath, time.Hour*24)
	}

	return fileLocalPath, nil
}

var GetFileMaxSizeExceedError = errors.New("Maximum allowed file size exceed")

type FileType string

const (
	FileTypeDocument FileType = "document"
	FileTypePhoto    FileType = "photo"
	FileTypeAudio    FileType = "audio"
	FileTypeSticker  FileType = "sticker"
	FileTypeVideo    FileType = "video"
	FileTypeVoice    FileType = "voice"
)

func fileTypeAllowed(allowedTypes []FileType, fileType FileType) bool {
	if len(allowedTypes) == 0 {
		return true
	}

	for _, t := range allowedTypes {
		if t == fileType {
			return true
		}
	}
	return false
}

func (m *IncomingMessage) GetFile(c *Context, allowedTypes []FileType, maxSize int) (localPath string, fileName string, fileType FileType, err error) {
	if m.Sticker != nil && fileTypeAllowed(allowedTypes, FileTypeSticker) {
		fileType = FileTypeSticker
		if maxSize > 0 && m.Sticker.FileSize > maxSize {
			err = GetFileMaxSizeExceedError
			return
		}
		localPath, err = getFilePath(c, m.Sticker.FileID)
		if err != nil {
			return
		}

		fileName = "sticker"
		fileName += filepath.Ext(localPath)

		return
	}

	if m.Audio != nil && fileTypeAllowed(allowedTypes, FileTypeAudio) {
		fileType = FileTypeAudio

		if maxSize > 0 && m.Audio.FileSize > maxSize {
			err = GetFileMaxSizeExceedError
			return
		}

		localPath, err = getFilePath(c, m.Audio.FileID)
		if err != nil {
			return
		}

		if m.Audio.Performer == "" && m.Audio.Title == "" {
			if c.User.UserName != "" {
				fileName += c.User.UserName
			} else if c.User.FirstName != "" {
				fileName += filepath.Clean(c.User.FirstName)
			}
			if m.Caption != "" {
				fileName += "_" + filepath.Clean(m.Caption)
			} else {
				fileName += fmt.Sprintf("_%d", m.MsgID)
			}
		} else {
			fileName = filepath.Clean(m.Audio.Performer + "-" + m.Audio.Title)
		}
		fileName += filepath.Ext(localPath)

		return
	}

	if m.Document != nil && fileTypeAllowed(allowedTypes, FileTypeDocument) {
		fileType = FileTypeDocument

		if maxSize > 0 && m.Document.FileSize > maxSize {
			err = GetFileMaxSizeExceedError
			return
		}

		localPath, err = getFilePath(c, m.Document.FileID)
		if err != nil {
			return
		}
		fileName = m.Document.FileName

		return
	}

	if m.Video != nil && fileTypeAllowed(allowedTypes, FileTypeVideo) {
		fileType = FileTypeVideo

		if maxSize > 0 && m.Video.FileSize > maxSize {
			err = GetFileMaxSizeExceedError
			return
		}

		localPath, err = getFilePath(c, m.Video.FileID)
		if err != nil {
			return
		}

		if c.User.UserName != "" {
			fileName += c.User.UserName
		} else if c.User.FirstName != "" {
			fileName += filepath.Clean(c.User.FirstName)
		}
		if m.Caption != "" {
			fileName += "_" + filepath.Clean(m.Caption)
		} else {
			fileName += fmt.Sprintf("_%d", m.MsgID)
		}

		fileName += filepath.Ext(localPath)

		return
	}

	if m.Voice != nil && fileTypeAllowed(allowedTypes, FileTypeVoice) {
		fileType = FileTypeVoice

		if maxSize > 0 && m.Voice.FileSize > maxSize {
			err = GetFileMaxSizeExceedError
			return
		}

		localPath, err = getFilePath(c, m.Voice.FileID)
		if err != nil {
			return
		}

		if c.User.UserName != "" {
			fileName += c.User.UserName
		} else if c.User.FirstName != "" {
			fileName += filepath.Clean(c.User.FirstName)
		}
		if m.Caption != "" {
			fileName += "_" + filepath.Clean(m.Caption)
		} else {
			fileName += fmt.Sprintf("_%d", m.MsgID)
		}

		fileName += filepath.Ext(localPath)
		return
	}

	if m.Photo != nil && len(*m.Photo) > 0 && fileTypeAllowed(allowedTypes, FileTypePhoto) {
		fileType = FileTypePhoto

		if c.User.UserName != "" {
			fileName += c.User.UserName
		} else if c.User.FirstName != "" {
			fileName += filepath.Clean(c.User.FirstName)
		}
		if m.Caption != "" {
			fileName += "_" + filepath.Clean(m.Caption)
		} else {
			fileName += fmt.Sprintf("_%d", m.MsgID)
		}
		fileName += ".jpg"

		for i := len((*m.Photo)) - 1; i >= 0; i-- {
			if maxSize > 0 && (*m.Photo)[i].FileSize <= maxSize {
				localPath, err = getFilePath(c, (*m.Photo)[i].FileID)
				break
			}
		}

		if err != nil {
			return
		}

		if localPath == "" {
			err = GetFileMaxSizeExceedError
			return
		}

		return
	}
	return
}

func detectTargetUsersID(db *mgo.Database, m *Message) []int64 {
	if m.ChatID > 0 {
		return []int64{m.ChatID}
	}

	var usersID []int64

	// 1) If message is reply to message - add original message's sender
	if m.ReplyToMsgID > 0 {
		msg, err := findMessage(db, m.ChatID, m.BotID, m.ReplyToMsgID)
		if err == nil && msg.FromID > 0 {
			usersID = append(usersID, msg.FromID)
		}
	}

	// 2) Trying to find mentions in the message's text
	usernames := m.findUsernames()

	var users []struct {
		ID int64 `bson:"_id"`
	}
	db.C("users").Find(bson.M{"username": bson.M{"$in": usernames}}).Select(bson.M{"_id": 1}).All(&users)

	for _, user := range users {
		if len(usersID) == 0 || usersID[0] != user.ID {
			usersID = append(usersID, user.ID)
		}
	}
	return usersID
}

func botByID(ID int64) *Bot {
	if bot, exists := botPerID[ID]; exists {
		return bot
	}

	return nil
}

func sendMessage(m *OutgoingMessage) error {
	msg := tg.MessageConfig{Text: m.Text, BaseChat: tg.BaseChat{ChatID: m.ChatID}}

	if m.ChatID == 0 {
		return errors.New("ChatID empty")
	}
	var err error
	var tgMsg tg.Message
	var rescheduled bool
	if m.FilePath != "" {
		if m.FileType == "image" {
			msg := tg.NewPhotoUpload(m.ChatID, m.FilePath)
			msg.FileName = m.FileName
			msg.Caption = m.Text
			if m.ReplyToMsgID != 0 {
				msg.BaseChat.ReplyToMessageID = m.ReplyToMsgID
			}
			tgMsg, err = botByID(m.BotID).API.Send(msg)

		} else {
			msg := tg.NewDocumentUpload(m.ChatID, m.FilePath)
			msg.FileName = m.FileName
			msg.Caption = m.Text
			if m.ReplyToMsgID != 0 {
				msg.BaseChat.ReplyToMessageID = m.ReplyToMsgID
			}
			tgMsg, err = botByID(m.BotID).API.Send(msg)

		}

		if m.FileRemoveAfter {
			defer func() {
				// message not rescheduled
				if err == nil && !rescheduled {
					err2 := os.Remove(m.FilePath)
					if err2 != nil {
						log.WithError(err).WithField("path", m.FilePath).Error("Error removing message's file")
					}
				}
			}()
		}

	} else {

		if m.KeyboardHide {
			msg.ReplyMarkup = tg.ReplyKeyboardHide{HideKeyboard: true, Selective: m.Selective}
		}

		if m.ForceReply {
			msg.ReplyMarkup = tg.ForceReply{ForceReply: true, Selective: m.Selective}
		}
		// Keyboard will overridde HideKeyboard
		if m.KeyboardMarkup != nil && len(m.KeyboardMarkup) > 0 {
			msg.ReplyMarkup = tg.ReplyKeyboardMarkup{Keyboard: m.KeyboardMarkup.tg(), OneTimeKeyboard: m.OneTimeKeyboard, Selective: m.Selective, ResizeKeyboard: m.ResizeKeyboard}
		}

		if len(m.InlineKeyboardMarkup.Buttons) > 0 {
			msg.ReplyMarkup = tg.InlineKeyboardMarkup{InlineKeyboard: m.InlineKeyboardMarkup.tg()}
		}

		msg.DisableWebPagePreview = !m.WebPreview

		msg.DisableNotification = m.Silent

		if m.ReplyToMsgID != 0 {
			msg.BaseChat.ReplyToMessageID = m.ReplyToMsgID
		}

		if m.ParseMode != "" {
			msg.ParseMode = m.ParseMode
		}
		tgMsg, err = botByID(m.BotID).API.Send(msg)
	}

	if err == nil {

		db := mongoSession.Clone().DB(mongo.Database)
		defer db.Session.Close()

		log.Debugf("Successfully sent, id=%v\n", tgMsg.MessageID)
		m.MsgID = tgMsg.MessageID
		m.Date = time.Now()

		err = saveKeyboard(m, db)
		if err != nil {
			log.WithError(err).Error("Error processing keyboard")
		}

		m.TextHash = m.GetTextHash()
		m.Text = ""

		err = db.C("messages").Insert(&m)
		if err != nil {
			log.WithError(err).Error("Error outgoing inserting message in db")
		}
		if m.ChatID > 0 {
			db.C("users").UpdateId(m.ChatID, bson.M{"$unset": bson.M{"botstoppedat": ""}})
		}

		return nil
	}

	if tgErr, ok := err.(tg.Error); ok {
		//  Todo: Bad workaround to catch network errors
		if tgErr.Code == 0 {
			log.WithError(err).Warn("Network error while sending a message")
			// pass through the error so the job will be rescheduled
			return err
		} else if tgErr.Code == 500 {
			log.WithError(err).Warn("TG dc is down while sending a message")
			// pass through the error so the job will be rescheduled
			return err
		} else if tgErr.IsMessageNotFound() {

			log.WithError(err).WithFields(log.Fields{"msgid": m.ReplyToMsgID, "chat": m.ChatID, "bot": m.BotID}).Warn("TG message we are replying on is no longer exists")
			// looks like the message we replying on is no longer exists...
			m.ReplyToMsgID = 0
			rescheduled = true
			_, err := sendMessageJob.Schedule(0, time.Now(), &m)
			if err != nil {
				log.WithField("chat", m.ChatID).WithError(err).Error("Can't reschedule sendMessageJob")
			}
			return nil
		} else if chatID := tgErr.ChatMigratedToChatID(); chatID != 0 {
			// looks like the the chat we trying to send the message is migrated to supergroup
			log.Warnf("sendMessage error: Migrated to %v", chatID)

			db := mongoSession.Clone().DB(mongo.Database)
			defer db.Session.Close()
			migrateToSuperGroup(db, m.ChatID, chatID)

			// todo: in rare case this can produce duplicate messages for incoming webhooks
			if err != nil {
				log.WithField("chat", m.ChatID).WithError(err).Error("Can't reschedule sendMessageJob")
			}

			m.ChatID = chatID

			return nil
		} else if tgErr.BotStoppedForUser() {

			// Todo: Problems can appear when we rely on this user message (e.g. not webhook msg)
			db := mongoSession.Clone().DB(mongo.Database)
			defer db.Session.Close()

			db.C("users").Update(bson.M{"_id": m.ChatID, "botstoppedat": bson.M{"$exists": false}}, bson.M{"$set": bson.M{"botstoppedat": time.Now()}})

			log.WithField("chat", m.ChatID).WithField("bot", m.BotID).Warn("sendMessage error: Bot stopped by user")
			if m.BackupChatID != 0 {
				if m.BackupChatID != m.ChatID {
					// if this fall from private messages - add the mention and selective to grace notifications and protect the keyboard
					if m.ChatID > 0 && m.BackupChatID < 0 {
						db := mongoSession.Clone().DB(mongo.Database)
						defer db.Session.Close()
						username := findUsernameByID(db, m.ChatID)
						if username != "" {
							m.Text = "@" + username + " " + m.Text
							m.Selective = true
						}
					}
					m.ChatID = m.BackupChatID
					rescheduled = true
					_, err := sendMessageJob.Schedule(0, time.Now(), &m)
					return err
				}

				return errors.New("BackupChatID failed")

			}
			return nil
		} else if tgErr.ChatNotFound() {
			// usually this means that user not initialized the private chat with the bot
			log.WithField("chat", m.ChatID).WithField("bot", m.BotID).Warn("sendMessage error: Chat not found")
			if m.BackupChatID != 0 {
				if m.BackupChatID != m.ChatID {
					// if this fall from private messages - add the mention and selective to grace notifications and protect the keyboard
					if m.ChatID > 0 && m.BackupChatID < 0 {
						db := mongoSession.Clone().DB(mongo.Database)
						defer db.Session.Close()
						username := findUsernameByID(db, m.ChatID)
						if username != "" {
							m.Text = "@" + username + " " + m.Text
							m.Selective = true
						}
					}
					rescheduled = true
					m.ChatID = m.BackupChatID
					_, err := sendMessageJob.Schedule(0, time.Now(), &m)
					return err
				}

				return errors.New("BackupChatID failed")
			}
			return nil
		} else if tgErr.BotKicked() {

			db := mongoSession.Clone().DB(mongo.Database)
			defer db.Session.Close()
			bot := botByID(m.BotID)

			if len(bot.services) == 1 {
				removeHooksForChat(db, bot.services[0].Name, m.ChatID)
			}

			log.WithField("chat", m.ChatID).WithField("bot", m.BotID).Warn("sendMessage error: Bot kicked")

			return nil
		} else if tgErr.ChatDiactivated() {
			db := mongoSession.Clone().DB(mongo.Database)
			defer db.Session.Close()
			bot := botByID(m.BotID)

			if len(bot.services) == 1 {
				removeHooksForChat(db, bot.services[0].Name, m.ChatID)
			}

			db.C("chats").UpdateId(m.ChatID, bson.M{"$set": bson.M{"deactivated": true}})
			log.WithField("chat", m.ChatID).WithField("bot", m.BotID).Warn("sendMessage error: Chat deactivated")
			return nil
		} else if tgErr.TooManyRequests() {
			log.WithField("chat", m.ChatID).WithField("bot", m.BotID).Warn("sendMessage error: TooManyRequests")

			delay := tgErr.ParseTooManyRequestsDelay()

<<<<<<< HEAD
			if delay == -1 {
				delay = 10
			}
			
=======
>>>>>>> 6d9c2d79
			rescheduled = true
			_, err := sendMessageJob.Schedule(0, time.Now().Add(time.Duration(delay+rand.Intn(10))*time.Second), &m)
			return err
		} else if tgErr.IsParseError() {
			if offset := tgErr.ParseErrorOffset(); offset > -1 {
				mrk := MarkdownRichText{}
				m.SetText(m.Text[0:offset] + mrk.Esc(m.Text[offset:offset+1]) + m.Text[offset+1:])

				rescheduled = true
				_, err := sendMessageJob.Schedule(0, time.Now(), &m)
				return err
			}
		}

		log.WithError(err).WithField("chat", m.ChatID).Error("TG error while sending a message")
		return nil
	}
	log.WithError(err).WithField("chat", m.ChatID).Error("Error while sending a message")
	return err
}<|MERGE_RESOLUTION|>--- conflicted
+++ resolved
@@ -116,26 +116,6 @@
 
 // OutgoingMessage specispecifiesfy data of performing or performed outgoing message
 type OutgoingMessage struct {
-<<<<<<< HEAD
-	Message              `bson:",inline"`
-	TextHash             string         `bson:",omitempty"`
-	KeyboardHide         bool           `bson:",omitempty"`
-	ResizeKeyboard       bool           `bson:",omitempty"`
-	KeyboardMarkup       Keyboard       `bson:"-"`
-	InlineKeyboardMarkup InlineKeyboard `bson:",omitempty"`
-	Keyboard             bool           `bson:",omitempty"`
-	ParseMode            string         `bson:",omitempty"`
-	OneTimeKeyboard      bool           `bson:",omitempty"`
-	Selective            bool           `bson:",omitempty"`
-	ForceReply           bool           `bson:",omitempty"`
-	WebPreview           bool           `bson:",omitempty"`
-	Silent               bool           `bson:",omitempty"`
-	FilePath             string         `bson:",omitempty"`
-	FileName             string         `bson:",omitempty"`
-	FileType             string         `bson:",omitempty"`
-	FileRemoveAfter      bool           `bson:",omitempty"`
-	processed            bool
-=======
 	Message                 `bson:",inline"`
 	TextHash                string         `bson:",omitempty"`
 	KeyboardHide            bool           `bson:",omitempty"`
@@ -155,7 +135,6 @@
 	FileRemoveAfter         bool           `bson:",omitempty"`
 	DisablePMReplyIfTheLast bool           `bson:",omitempty"`
 	processed               bool
->>>>>>> 6d9c2d79
 }
 
 // Keyboard is a Shorthand for [][]Button
@@ -1569,13 +1548,6 @@
 
 			delay := tgErr.ParseTooManyRequestsDelay()
 
-<<<<<<< HEAD
-			if delay == -1 {
-				delay = 10
-			}
-			
-=======
->>>>>>> 6d9c2d79
 			rescheduled = true
 			_, err := sendMessageJob.Schedule(0, time.Now().Add(time.Duration(delay+rand.Intn(10))*time.Second), &m)
 			return err
