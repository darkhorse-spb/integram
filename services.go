package integram

import (
	"encoding/gob"
	"errors"
	"fmt"
	log "github.com/Sirupsen/logrus"
	"github.com/mrjones/oauth"
	"github.com/requilence/integram/url"
	"github.com/requilence/jobs"
	"golang.org/x/oauth2"
	"net/http"
	"os"
	"reflect"
	"runtime"
	"time"
)

// BaseURL of the Integram instance to handle the webhooks and resolve webpreviews properly
var BaseURL = "https://integram.org"

// Map of Services configs per name. See Register func
var services = make(map[string]*Service)

// Mapping job.Type by job alias names specified in service's config
type jobTypePerJobName map[string]*jobs.Type

var jobsPerService = make(map[string]jobTypePerJobName)

// Map of replyHandlers names to funcs. Use service's config to specify it
var actionFuncs = make(map[string]interface{})

// Channel that use to recover tgUpadates reader after panic inside it
var tgUpdatesRevoltChan = make(chan *Bot)

// Service configuration
type Service struct {
	Name        string // Service lowercase name
	NameToPrint string // Service print name
	ImageURL    string // Service thumb image to use in WebPreview if there is no image specified in message. Useful for non-interactive integrations that uses main Telegram's bot.

	DefaultBaseURL url.URL        // Cloud(not self-hosted) URL
	DefaultOAuth1  *DefaultOAuth1 // Cloud(not self-hosted) app data
	DefaultOAuth2  *DefaultOAuth2 // Cloud(not self-hosted) app data
	OAuthRequired  bool           // Is OAuth required in order to receive webhook updates

	JobsPool int // Worker pool to be created for service. Default to 1 worker. Workers will be inited only if jobs types are available

	Jobs []Job // Job types that can be scheduled

	// Functions that can be triggered after message reply, inline button press or Auth success f.e. API query to comment the card on replying.
	// Please note that first argument must be an *integram.Context. Because all actions is triggered in some context.
	// F.e. when using action with onReply triggered with context of replied message (user, chat, bot).
	Actions []interface{}

<<<<<<< HEAD
	// Handler to produce the user/chat search query based on the http request
	TokenHandler func(ctx *Context, request *WebhookContext) (map[string]interface{}, error)
=======
	// Handler to produce the user/chat search query based on the http request. Set queryChat to true to perform chat search
	TokenHandler func(ctx *Context, request *WebhookContext) (queryChat bool, bsonQuery map[string]interface{}, err error)
>>>>>>> 6d9c2d79

	// Handler to receive webhooks from outside
	WebhookHandler func(ctx *Context, request *WebhookContext) error

	// Handler to receive already prepared data. Useful for manual interval grabbing jobs
	EventHandler func(ctx *Context, data interface{}) error

	// Worker wil be run in goroutine after service and framework started. In case of error or crash it will be restarted
	Worker func(ctx *Context) error

	// Handler to receive new messages from Telegram
	TGNewMessageHandler func(ctx *Context) error

	// Handler to receive new messages from Telegram
	TGEditMessageHandler func(ctx *Context) error

	// Handler to receive inline queries from Telegram
	TGInlineQueryHandler func(ctx *Context) error

	// Handler to receive chosen inline results from Telegram
	TGChosenInlineResultHandler func(ctx *Context) error

	OAuthSuccessful func(ctx *Context) error
	// Can be used for services with tiny load
	UseWebhookInsteadOfLongPolling bool
}

const (
	// JobRetryLinear specify jobs retry politic as retry after fail
	JobRetryLinear = iota
	// JobRetryFibonacci specify jobs retry politic as delay after fail using fibonacci sequence
	JobRetryFibonacci
)

// Job 's handler that may be used when scheduling
type Job struct {
	HandlerFunc interface{} // Must be a func.
	Retries     uint        // Number of retries before fail
	RetryType   int         // JobRetryLinear or JobRetryFibonacci
}

// DefaultOAuth1 is the default OAuth1 config for the service
type DefaultOAuth1 struct {
	Key                              string
	Secret                           string
	RequestTokenURL                  string
	AuthorizeTokenURL                string
	AccessTokenURL                   string
	AdditionalAuthorizationURLParams map[string]string
	HTTPMethod                       string
	AccessTokenReceiver              func(serviceContext *Context, r *http.Request, requestToken *oauth.RequestToken) (token string, err error)
}

// DefaultOAuth2 is the default OAuth2 config for the service
type DefaultOAuth2 struct {
	oauth2.Config
	AccessTokenReceiver func(serviceContext *Context, r *http.Request) (token string, expiresAt *time.Time, refreshToken string, err error)
}

func init() {
	baseURL := os.Getenv("INTEGRAM_BASE_URL")

	if baseURL != "" {
		BaseURL = baseURL
	}

	redisURL := os.Getenv("INTEGRAM_REDIS_URL")

	if redisURL == "" {
		redisURL = "127.0.0.1:6379"
	}

	jobs.Config.Db.Address = redisURL

	go func() {
		var b *Bot
		for {
			log.Debug("wait for tgUpdatesRevoltChan")
			b = <-tgUpdatesRevoltChan
			log.Debugf("tgUpdatesRevoltChan received, bot %+v\n", b)

			b.listen()
		}
	}()
}
func afterJob(job *jobs.Job) {
	log.Debugf("afterJob %v, poolID:%v, finished:%v\n", job.Id(), job.PoolId(), job.Finished().Unix())
	// remove successed tasks from Redis
	err := job.Error()
	if err != nil {
		log.WithFields(log.Fields{"jobID": job.Id(), "poolId": job.PoolId()}).WithError(err).Error("Job failed")
	}

	if err == nil || job.Retries() == 0 {
		log.Debugf("destroying the job %v finished(%v), status=%v, retriesLeft=%v, nextTime=%v", job.Id(), job.Finished(), job.Status(), job.Retries(), job.NextTime())
		job.Destroy()
	} else {
		log.Debugf("the job stays %v finished(%v), status=%v, retriesLeft=%v, nextTime=%v", job.Id(), job.Finished(), job.Status(), job.Retries(), job.NextTime())
	}
}

func beforeJob(ch chan bool, job *jobs.Job, args *[]reflect.Value) {
	log.Debugf("beforeJob %v, poolID:%v, finished:%v\n", job.Id(), job.PoolId(), job.Finished().Unix())
	s := mongoSession.Clone()

	for i := 0; i < len(*args); i++ {

		if (*args)[i].Kind() == reflect.Ptr && (*args)[i].Type().String() == "*integram.Context" {
			ctx := (*args)[i].Interface().(*Context)

			ctx.db = s.DB(mongo.Database)
			ctx.User.ctx = ctx
			ctx.Chat.ctx = ctx

			break
		}
	}

	ch <- true
	<-ch
	s.Close()
}

// Servicer is interface to match service's config from which the service itself can be produced
type Servicer interface {
	Service() *Service
}

// Register the service's config and corresponding botToken
func Register(servicer Servicer, botToken string) {
	//jobs.Config.Db.Address="192.168.1.101:6379"

	service := servicer.Service()
	if service.DefaultOAuth1 != nil {
		if service.DefaultOAuth1.AccessTokenReceiver == nil {
			err := errors.New("OAuth1 need an AccessTokenReceiver func to be specified\n")
			panic(err.Error())
		}
		service.DefaultBaseURL = *URLMustParse(service.DefaultOAuth1.AccessTokenURL)

		//mongoSession.DB(mongo.Database).C("users").EnsureIndex(mgo.Index{Key: []string{"settings." + service.Name + ".oauth_redirect_token"}})
	} else if service.DefaultOAuth2 != nil {
		service.DefaultBaseURL = *URLMustParse(service.DefaultOAuth2.Endpoint.AuthURL)
	}
	service.DefaultBaseURL.Path = ""
	service.DefaultBaseURL.RawPath = ""
	service.DefaultBaseURL.RawQuery = ""

	services[service.Name] = service

	if len(service.Jobs) > 0 || service.OAuthSuccessful != nil {
		if service.JobsPool == 0 {
			service.JobsPool = 1
		}
		pool, err := jobs.NewPool(&jobs.PoolConfig{
			Key:        "_" + service.Name,
			NumWorkers: service.JobsPool,
			BatchSize:  service.JobsPool,
		})
		if err != nil {
			log.Panicf("Can't create jobs pool: %v\n", err)
		} else {
			pool.SetMiddleware(beforeJob)
			pool.SetAfterFunc(afterJob)
		}

		log.Infof("Jobs pool %v[%d] is ready", "_"+service.Name, service.JobsPool)

		jobsPerService[service.Name] = make(map[string]*jobs.Type)

		if service.OAuthSuccessful != nil {
			service.Jobs = append(service.Jobs, Job{
				service.OAuthSuccessful, 10, JobRetryFibonacci,
			})
		}

		for _, job := range service.Jobs {
			handlerType := reflect.TypeOf(job.HandlerFunc)
			m := make([]interface{}, handlerType.NumIn())

			for i := 0; i < handlerType.NumIn(); i++ {
				argType := handlerType.In(i)
				if argType.Kind() == reflect.Ptr {
					//argType = argType.Elem()
				}

				if argType.Kind() == reflect.Interface {
					gob.Register(reflect.Zero(argType))
				} else {
					gob.Register(reflect.Zero(argType).Interface())
				}
				m[i] = reflect.Zero(argType)
			}
			gob.Register(m)

			jobName := getFuncName(job.HandlerFunc)
			jobType, err := jobs.RegisterTypeWithPoolKey(jobName, "_"+service.Name, job.Retries, job.HandlerFunc)
			if err != nil {
				panic(err)
			} else {
				jobsPerService[service.Name][jobName] = jobType
			}
		}
		go func(pool *jobs.Pool) {

			time.Sleep(time.Second * 30)

			err = pool.Start()

			if err != nil {
				log.Panicf("Can't start jobs pool: %v\n", err)
			}
			log.Info("Service's pool started")

		}(pool)

	}
	if len(service.Actions) > 0 {
		for _, actionFunc := range service.Actions {
			actionFuncType := reflect.TypeOf(actionFunc)
			m := make([]interface{}, actionFuncType.NumIn())

			for i := 0; i < actionFuncType.NumIn(); i++ {
				argType := actionFuncType.In(i)
				if argType.Kind() == reflect.Ptr {
					//argType = argType.Elem()
				}
				//log.Debugf("ReplyHandlers Gob.Register %v\n", argType.String())

				gob.Register(reflect.Zero(argType).Interface())
			}
			gob.Register(m)
			actionFuncs[runtime.FuncForPC(reflect.ValueOf(actionFunc).Pointer()).Name()] = actionFunc
		}
	}
	if botToken == "" {
		return
	}
	err := service.registerBot(botToken)
	if err != nil {
		log.WithError(err).WithField("token", botToken).Panic("Can't register the bot")
	}

	if service.Worker != nil {
		go SeviceWorkerAutorespawnGoroutine(service)
	}
	// todo: here is possible bug if service just want to use inline keyboard callbacks via setCallbackAction
	if service.TGNewMessageHandler == nil && service.TGInlineQueryHandler == nil {
		return
	}

}

func SeviceWorkerAutorespawnGoroutine(s *Service) {

	c := s.EmptyContext()
	defer func() {
		if r := recover(); r != nil {
			stack := stack(3)
			log.Errorf("Panic recovery at SeviceWorkerAutorespawnGoroutine -> %s\n%s\n", r, stack)
		}
		go SeviceWorkerAutorespawnGoroutine(s) // restart
	}()

	err := s.Worker(c)

	if err != nil {
		s.Log().WithError(err).Error("Worker return error")
	}
}

// Bot returns corresponding bot for the service
func (s *Service) Bot() *Bot {
	if bot, exists := botPerService[s.Name]; exists {
		return bot
	}
	log.WithField("service", s.Name).Error("Can't get bot for service")
	return nil
}

// DefaultOAuthProvider returns default(means cloud-based) OAuth client
func (s *Service) DefaultOAuthProvider() *OAuthProvider {
	oap := OAuthProvider{}
	oap.BaseURL = s.DefaultBaseURL
	oap.Service = s.Name
	if s.DefaultOAuth2 != nil {
		oap.ID = s.DefaultOAuth2.ClientID
		oap.Secret = s.DefaultOAuth2.ClientSecret
	} else if s.DefaultOAuth1 != nil {
		oap.ID = s.DefaultOAuth1.Key
		oap.Secret = s.DefaultOAuth1.Secret
	} else {
		s.Log().Error("Can't get OAuth client")
	}
	return &oap
}

// DoJob queues the job to run. The job must be registred in Service's config (Jobs field). Arguments must be identically types with hudlerFunc's input args
func (s *Service) DoJob(handlerFunc interface{}, data ...interface{}) (*jobs.Job, error) {
	return s.SheduleJob(handlerFunc, 0, time.Now(), data...)
}

// SheduleJob schedules the job for specific time with specific priority. The job must be registred in Service's config (Jobs field). Arguments must be identically types with hudlerFunc's input args
func (s *Service) SheduleJob(handlerFunc interface{}, priority int, time time.Time, data ...interface{}) (*jobs.Job, error) {
	if jobsPerName, ok := jobsPerService[s.Name]; ok {
		if jobType, ok := jobsPerName[getFuncName(handlerFunc)]; ok {
			return jobType.Schedule(priority, time, data...)
		}
		panic("SheduleJob: Job type not found")
	}
	panic("SheduleJob: Service pool not found")
}

// EmptyContext returns context on behalf of service without user/chat relation
func (s *Service) EmptyContext() *Context {
	db := mongoSession.DB(mongo.Database)

	ctx := &Context{db: db, ServiceName: s.Name}
	return ctx
}

func serviceByName(name string) (*Service, error) {
	if val, ok := services[name]; ok {
		return val, nil
	}

	return nil, fmt.Errorf("Can't find service with name %s", name)
}

// Log returns logrus instance with related context info attached
func (s *Service) Log() *log.Entry {
	return log.WithField("service", s.Name)
}<|MERGE_RESOLUTION|>--- conflicted
+++ resolved
@@ -53,13 +53,8 @@
 	// F.e. when using action with onReply triggered with context of replied message (user, chat, bot).
 	Actions []interface{}
 
-<<<<<<< HEAD
-	// Handler to produce the user/chat search query based on the http request
-	TokenHandler func(ctx *Context, request *WebhookContext) (map[string]interface{}, error)
-=======
 	// Handler to produce the user/chat search query based on the http request. Set queryChat to true to perform chat search
 	TokenHandler func(ctx *Context, request *WebhookContext) (queryChat bool, bsonQuery map[string]interface{}, err error)
->>>>>>> 6d9c2d79
 
 	// Handler to receive webhooks from outside
 	WebhookHandler func(ctx *Context, request *WebhookContext) error
