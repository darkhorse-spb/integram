package integram

import (
	"errors"
	"fmt"
	"net/http"
	"os"
	"reflect"
	"runtime"
	"strings"
	"time"

	log "github.com/Sirupsen/logrus"
	"github.com/requilence/integram/url"
	"golang.org/x/oauth2"
	"gopkg.in/mgo.v2"
	"gopkg.in/mgo.v2/bson"
)

var (
	mongoSession *mgo.Session  // Session stores mongo session
	mongo        *mgo.DialInfo // MongoDB Connection info
)

<<<<<<< HEAD
=======
type MgoChange struct {
	mgo.Change
}

>>>>>>> 6d9c2d79
func ObjectIdHex(s string) bson.ObjectId {
	return bson.ObjectIdHex(s)
}

func ensureIndexes() {
	db := mongoSession.DB(mongo.Database)
	db.C("messages").DropIndex("chatid", "botid", "msgid")

	db.C("messages").EnsureIndex(mgo.Index{Key: []string{"botid", "eventid"}})
	db.C("messages").EnsureIndex(mgo.Index{Key: []string{"chatid", "botid", "msgid", "inlinemsgid"}, Unique: true})
	db.C("messages").EnsureIndex(mgo.Index{Key: []string{"chatid", "botid", "fromid"}})
	db.C("messages").EnsureIndex(mgo.Index{Key: []string{"chatid", "botid", "-date"}})
	db.C("messages").EnsureIndex(mgo.Index{Key: []string{"chatid", "botid", "eventid"}}) //todo: test eventID uniqueness

	db.C("previews").EnsureIndex(mgo.Index{Key: []string{"hash"}, Unique: true, Sparse: true})

	db.C("chats").EnsureIndex(mgo.Index{Key: []string{"hooks.token"}, Unique: true, Sparse: true})
	db.C("chats").EnsureIndex(mgo.Index{Key: []string{"_id", "membersids"}, Unique: true})
	db.C("chats").EnsureIndex(mgo.Index{Key: []string{"_id", "adminsids"}, Unique: true, Sparse: true})

	db.C("users").EnsureIndex(mgo.Index{Key: []string{"hooks.token"}, Unique: true, Sparse: true})
	db.C("users").EnsureIndex(mgo.Index{Key: []string{"username"}}) // should be unique but what if users swap usernames... hm
	db.C("users").EnsureIndex(mgo.Index{Key: []string{"keyboardperchat.chatid", "_id"}, Unique: true, Sparse: true})

	db.C("users_cache").EnsureIndex(mgo.Index{Key: []string{"expiresat"}, ExpireAfter: time.Second})
	db.C("users_cache").EnsureIndex(mgo.Index{Key: []string{"key", "userid", "service"}, Unique: true})

	db.C("services_cache").EnsureIndex(mgo.Index{Key: []string{"expiresat"}, ExpireAfter: time.Second})
	db.C("services_cache").EnsureIndex(mgo.Index{Key: []string{"key", "service"}, Unique: true})

	db.C("chats_cache").EnsureIndex(mgo.Index{Key: []string{"expiresat"}, ExpireAfter: time.Second})
	db.C("chats_cache").EnsureIndex(mgo.Index{Key: []string{"key", "chatid", "service"}, Unique: true})

}

func dbConnect() {
	uri := os.Getenv("INTEGRAM_MONGO_URL")

	if uri == "" {
		uri = "mongodb://localhost:27017/integram"
	}

	var err error
	mongo, err = mgo.ParseURL(uri)
	if err != nil {
		log.WithError(err).WithField("url", uri).Panic("Can't parse MongoDB URL")
		panic(err.Error())
	}
	mongoSession, err = mgo.Dial(uri)
	if err != nil {
		log.WithError(err).WithField("url", uri).Panic("Can't connect to MongoDB")
		panic(err.Error())
	}
	mongoSession.SetSafe(&mgo.Safe{})
	log.Infof("MongoDB connected: %s", uri)

	ensureIndexes()
}

func bindInterfaceToInterface(in interface{}, out interface{}, path ...string) error {
	// TODO: need to workaround marshal-unmarshal trick
	var m bson.M
	var err error
	var ok bool
	var inner interface{}
	if reflect.TypeOf(out).Kind() != reflect.Ptr {
		err := errors.New("bindInterfaceToInterface: out interface must be a pointer")
		panic(err)
	}
	if reflect.TypeOf(in).Kind() == reflect.Ptr {
		inner = reflect.ValueOf(in).Elem().Interface()
	} else {
		inner = in
	}

	for _, pathel := range path {
		m, ok = inner.(bson.M)
		if !ok {
			return fmt.Errorf("Can't assert bson.M on %v in %v", pathel, path)
		}
		inner, ok = m[pathel]
		if !ok {
			return fmt.Errorf("Can't get nested level %v in %v", pathel, path)
		}
	}
	innerType := reflect.TypeOf(inner).Kind()
	if innerType == reflect.Slice || innerType == reflect.Array || innerType == reflect.Map || innerType == reflect.Interface {
		var j []byte
		j, err = bson.Marshal(inner)
		if err != nil {
			log.Error(err)
			return err
		}
		err = bson.Unmarshal(j, out)
		if err != nil {
			return err
		}

	} else {
		reflect.ValueOf(out).Elem().Set(reflect.ValueOf(inner))
	}

	if err != nil {
		log.WithField("path", path).WithError(err).Error("can't get nested struct. decode error")
		return err
	}
	return nil
}

func findUsernameByID(db *mgo.Database, id int64) string {
	d := struct{ Username string }{}
	db.C("chats").FindId(id).Select(bson.M{"username": 1}).One(&d)
	return d.Username
}
func (c *Context) FindChat(query interface{}) (chatData, error) {
	chat := chatData{}
	serviceID := c.getServiceID()

<<<<<<< HEAD
	err := c.db.C("chats").Find(query).Select(bson.M{"type":1, "firstname": 1, "lastname": 1, "username": 1, "title": 1, "settings." + serviceID: 1, "keyboardperbot": 1, "tz": 1, "hooks": 1}).One(&chat)
=======
	err := c.db.C("chats").Find(query).Select(bson.M{"type": 1, "firstname": 1, "lastname": 1, "username": 1, "title": 1, "settings." + serviceID: 1, "keyboardperbot": 1, "tz": 1, "hooks": 1}).One(&chat)
>>>>>>> 6d9c2d79
	if err != nil {
		//c.Log().WithError(err).WithField("query", query).Error("Can't find chat")
		return chat, err
	}
	chat.ctx = c
	chat.Chat.data = &chat

	return chat, nil
}

func (c *Context) FindChats(query interface{}) ([]chatData, error) {
	chats := []chatData{}
	serviceID := c.getServiceID()

	err := c.db.C("chats").Find(query).Select(bson.M{"type": 1, "firstname": 1, "lastname": 1, "username": 1, "title": 1, "settings." + serviceID: 1, "keyboardperbot": 1, "tz": 1, "hooks": 1}).All(&chats)
	if err != nil {
		//c.Log().WithError(err).WithField("query", query).Error("Can't find chat")
		return chats, err
	}
	for i, _ := range chats {
		chats[i].ctx = c
		chats[i].Chat.data = &chats[i]
	}

	return chats, nil
}

func (c *Context) FindUser(query interface{}) (userData, error) {
	user := userData{}
	serviceID := c.getServiceID()
	var err error
	if serviceID != "" {
		err = c.db.C("users").Find(query).Select(bson.M{"firstname": 1, "lastname": 1, "username": 1, "settings." + serviceID: 1, "protected." + serviceID: 1, "keyboardperchat": bson.M{"$elemMatch": bson.M{"chatid": c.Chat.ID}}, "tz": 1, "hooks": 1}).One(&user) // TODO: IS it ok to lean on c.Chat.ID here?
	} else {
		err = c.db.C("users").Find(query).Select(bson.M{"firstname": 1, "lastname": 1, "username": 1, "settings": 1, "protected": 1, "keyboardperchat": bson.M{"$elemMatch": bson.M{"chatid": c.Chat.ID}}, "tz": 1, "hooks": 1}).One(&user) // TODO: IS it ok to lean on c.Chat.ID here?
	}
	user.ctx = c

	if err != nil {
		return user, err
	}

	return user, nil
}

<<<<<<< HEAD
func (c *Context) findUsers(query bson.M) ([]userData, error) {
=======
func (c *Context) FindUsers(query interface{}) ([]userData, error) {
>>>>>>> 6d9c2d79
	users := []userData{}
	serviceID := c.getServiceID()
	var err error
	if serviceID != "" {
		err = c.db.C("users").Find(query).Select(bson.M{"firstname": 1, "lastname": 1, "username": 1, "settings." + serviceID: 1, "protected." + serviceID: 1, "keyboardperchat": bson.M{"$elemMatch": bson.M{"chatid": c.Chat.ID}}, "tz": 1, "hooks": 1}).All(&users) // TODO: IS it ok to lean on c.Chat.ID here?
	} else {
		err = c.db.C("users").Find(query).Select(bson.M{"firstname": 1, "lastname": 1, "username": 1, "settings": 1, "protected": 1, "keyboardperchat": bson.M{"$elemMatch": bson.M{"chatid": c.Chat.ID}}, "tz": 1, "hooks": 1}).All(&users) // TODO: IS it ok to lean on c.Chat.ID here?
	}

	if err != nil {
		return users, err
	}

	for i, _ := range users {
		users[i].ctx = c
	}

	return users, nil
}

func (c *Context) updateCacheVal(cacheType string, key string, update interface{}, res interface{}) (exists bool) {

	KeyType := reflect.TypeOf("1")
	var ElemType reflect.Type
	ElemKind := reflect.ValueOf(res).Kind()

	if ElemKind == reflect.Interface || ElemKind == reflect.Ptr {
		ElemType = reflect.ValueOf(res).Elem().Type()
	} else {
		ElemType = reflect.ValueOf(res).Type()
	}

	serviceID := c.getServiceID()

	mi := reflect.MakeMap(reflect.MapOf(KeyType, ElemType)).Interface()
	var err error
	//var info *mgo.ChangeInfo
	if cacheType == "user" {
		_, err = c.db.C("users_cache").Find(bson.M{"userid": c.User.ID, "service": serviceID, "key": strings.ToLower(key)}).Select(bson.M{"_id": 0, "val": 1}).Limit(1).Apply(mgo.Change{Update: update, ReturnNew: true, Upsert: true}, mi)
	} else if cacheType == "chat" {
		_, err = c.db.C("chats_cache").Find(bson.M{"chatid": c.Chat.ID, "service": serviceID, "key": strings.ToLower(key)}).Select(bson.M{"_id": 0, "val": 1}).Limit(1).Apply(mgo.Change{Update: update, ReturnNew: true, Upsert: true}, mi)
	} else if cacheType == "service" {
		_, err = c.db.C("services_cache").Find(bson.M{"service": serviceID, "key": strings.ToLower(key)}).Select(bson.M{"_id": 0, "val": 1}).Limit(1).Apply(mgo.Change{Update: update, ReturnNew: true, Upsert: true}, mi)
	} else {
		panic("updateCacheVal, type " + cacheType + " not exists")
	}

	if err != nil {
		log.WithField("service", serviceID).WithField("key", key).WithField("user", c.User.ID).WithField("chat", c.Chat.ID).Debugf(cacheType+" cache updating error: %v", err)
		return false
	}

	if mi == nil {
		return false
	}

	// Wow. Such reflection. Much deep.
	if reflect.ValueOf(mi).MapIndex(reflect.ValueOf("val")).IsValid() {

		val := reflect.ValueOf(reflect.ValueOf(mi).MapIndex(reflect.ValueOf("val")).Interface())

		if val.IsValid() {
			resVal := reflect.ValueOf(res)
			if resVal.Kind() != reflect.Ptr {
				log.Panic("You need to pass pointer to result interface, not an interface")
				return false
			}

			if !resVal.Elem().IsValid() || !resVal.Elem().CanSet() {
				log.WithField("key", key).Error(cacheType + " cache, can't set to res interface")
				return false
			}
			resVal.Elem().Set(val)
			return true
		}
	}
	return false
}

func (c *Context) getCacheVal(cacheType string, key string, res interface{}) (exists bool) {

	KeyType := reflect.TypeOf("1")

	var ElemType reflect.Type
	ElemKind := reflect.ValueOf(res).Kind()

	if ElemKind == reflect.Interface || ElemKind == reflect.Ptr {
		ElemType = reflect.ValueOf(res).Elem().Type()
	} else {
		ElemType = reflect.ValueOf(res).Type()
	}
	serviceID := c.getServiceID()
	if serviceID == "" {
		c.Log().Errorf("getCacheVal type %s, service not set", cacheType)
		return false
	}

	mi := reflect.MakeMap(reflect.MapOf(KeyType, ElemType)).Interface()
	var err error
	if cacheType == "user" {
		err = c.db.C("users_cache").Find(bson.M{"userid": c.User.ID, "service": serviceID, "key": strings.ToLower(key)}).Select(bson.M{"_id": 0, "val": 1}).One(mi)
	} else if cacheType == "chat" {
		err = c.db.C("chats_cache").Find(bson.M{"chatid": c.Chat.ID, "service": serviceID, "key": strings.ToLower(key)}).Select(bson.M{"_id": 0, "val": 1}).One(mi)
	} else if cacheType == "service" {
		err = c.db.C("services_cache").Find(bson.M{"service": serviceID, "key": strings.ToLower(key)}).Select(bson.M{"_id": 0, "val": 1}).One(mi)
	} else {
		c.Log().Panic("getCacheVal, type " + cacheType + " not exists")
		return false
	}

	if err != nil {
		return false
	}

	if mi == nil {
		return false
	}

	if !reflect.ValueOf(mi).MapIndex(reflect.ValueOf("val")).IsValid() {
		return false
	}
	// Wow. Such reflection. Much deep.
	val := reflect.ValueOf(reflect.ValueOf(mi).MapIndex(reflect.ValueOf("val")).Interface())

	if val.IsValid() {
		resVal := reflect.ValueOf(res)
		if resVal.Kind() != reflect.Ptr {
			log.Panic("You need to pass pointer to result interface, not an interface")
			return false
		}

		if !resVal.Elem().IsValid() || !resVal.Elem().CanSet() {
			log.WithField("key", key).Error(cacheType + " cache, can't set to res interface")
			return false
		}
		resVal.Elem().Set(val)
		return true
	}

	return false
}

// Cache returns if User's cache for specific key exists and try to bind it to res
func (user *User) Cache(key string, res interface{}) (exists bool) {
	return user.ctx.getCacheVal("user", key, res)
}

// Cache returns if Chat's cache for specific key exists and try to bind it to res
func (chat *Chat) Cache(key string, res interface{}) (exists bool) {
	return chat.ctx.getCacheVal("chat", key, res)
}

// ServiceCache returns if Services's cache for specific key exists and try to bind it to res
func (c *Context) ServiceCache(key string, res interface{}) (exists bool) {
	return c.getCacheVal("service", key, res)
}

func (user *User) Chat() Chat {
	return Chat{ID: user.ID, Type: "private", UserName: user.UserName, FirstName: user.FirstName, LastName: user.LastName, ctx: user.ctx}
}

// IsPrivateStarted indicates if user started the private dialog with a bot (e.g. pressed the start button)
func (user *User) IsPrivateStarted() bool {
	p, _ := user.protectedSettings()
	if p == nil {
		return false
	}
	return p.PrivateStarted
}

// SetCache set the User's cache with specific key and TTL
func (user *User) SetCache(key string, val interface{}, ttl time.Duration) error {
	expiresAt := time.Now().Add(ttl)

	serviceID := user.ctx.getServiceID()
	key = strings.ToLower(key)

	if val == nil {
		err := user.ctx.db.C("users_cache").Remove(bson.M{"userid": user.ID, "service": serviceID, "key": key})
		return err
	}
	_, err := user.ctx.db.C("users_cache").Upsert(bson.M{"userid": user.ID, "service": serviceID, "key": key}, bson.M{"$set": bson.M{"val": val, "expiresat": expiresAt}})
	if err != nil {
		// workaround for WiredTiger bug: https://jira.mongodb.org/browse/SERVER-14322
		if mgo.IsDup(err) {
			return user.ctx.db.C("users_cache").Update(bson.M{"userid": user.ID, "service": serviceID, "key": key}, bson.M{"$set": bson.M{"val": val, "expiresat": expiresAt}})
		}
		log.WithError(err).WithField("key", key).Error("Can't set user cache value")
	}
	return err
}

// UpdateCache updates the per User cache using MongoDB Update query
func (user *User) UpdateCache(key string, update interface{}, res interface{}) error {

	exists := user.ctx.updateCacheVal("user", key, update, res)

	if !exists {
		log.WithField("key", key).Error("Can't update user cache value")
	}
	return nil
}

// SetCache set the Chats's cache with specific key and TTL
func (chat *Chat) SetCache(key string, val interface{}, ttl time.Duration) error {
	expiresAt := time.Now().Add(ttl)
	serviceID := chat.ctx.getServiceID()
	key = strings.ToLower(key)

	if val == nil {
		err := chat.ctx.db.C("chats_cache").Remove(bson.M{"chatid": chat.ID, "service": serviceID, "key": key})
		return err
	}
	_, err := chat.ctx.db.C("chats_cache").Upsert(bson.M{"chatid": chat.ID, "service": serviceID, "key": key}, bson.M{"$set": bson.M{"val": val, "expiresat": expiresAt}})
	if err != nil {
		// workaround for WiredTiger bug: https://jira.mongodb.org/browse/SERVER-14322
		if mgo.IsDup(err) {
			return chat.ctx.db.C("chats_cache").Update(bson.M{"chatid": chat.ID, "service": serviceID, "key": key}, bson.M{"$set": bson.M{"val": val, "expiresat": expiresAt}})
		}
		log.WithError(err).WithField("key", key).Error("Can't set user cache value")
	}
	return err
}

// UpdateCache updates the per Chat cache using MongoDB Update query (see trello service as example)
func (chat *Chat) UpdateCache(key string, update interface{}, res interface{}) error {

	exists := chat.ctx.updateCacheVal("chat", key, update, res)

	if !exists {
		log.WithField("key", key).Error("Can't update chat cache value")
	}
	return nil
}

// SetServiceCache set the Services's cache with specific key and TTL
func (c *Context) SetServiceCache(key string, val interface{}, ttl time.Duration) error {
	expiresAt := time.Now().Add(ttl)
	serviceID := c.getServiceID()
	key = strings.ToLower(key)

	if val == nil {
		err := c.db.C("services_cache").Remove(bson.M{"service": serviceID, "key": key})
		return err
	}

	_, err := c.db.C("services_cache").Upsert(bson.M{"service": serviceID, "key": key}, bson.M{"$set": bson.M{"val": val, "expiresat": expiresAt}})
	if err != nil {
		// workaround for WiredTiger bug: https://jira.mongodb.org/browse/SERVER-14322
		if mgo.IsDup(err) {
			return c.db.C("services_cache").Update(bson.M{"service": serviceID, "key": key}, bson.M{"$set": bson.M{"val": val, "expiresat": expiresAt}})
		}
		log.WithError(err).WithField("key", key).Error("Can't set sevices cache value")
	}
	return err
}

// UpdateServiceCache updates the Services's cache using MongoDB Update query (see trello service as example)
func (c *Context) UpdateServiceCache(key string, update interface{}, res interface{}) error {

	exists := c.updateCacheVal("service", key, update, res)

	if !exists {
		log.WithField("key", key).Error("Can't update sevices cache value")
	}
	return nil
}

func (user *User) updateData() error {
	_, err := user.ctx.db.C("users").UpsertId(user.ID, bson.M{"$set": user, "$setOnInsert": bson.M{"createdat": time.Now()}})
	user.data.User = *user

	return err
}

func (chat *Chat) updateData() error {
	_, err := chat.ctx.db.C("chats").UpsertId(chat.ID, bson.M{"$set": chat, "$setOnInsert": bson.M{"createdat": time.Now()}})
	chat.data.Chat = *chat
	return err
}

func (chat *Chat) getData() (*chatData, error) {

	if chat.ID == 0 {
		return nil, errors.New("chat is empty")
	}

	if chat.data != nil {
		fmt.Println("chat.data already loaded")
		return chat.data, nil
	}
	cdata, _ := chat.ctx.FindChat(bson.M{"_id": chat.ID})
	chat.data = &cdata

	var err error
	if cdata.Type == "" {
		err = chat.updateData()
	}

	return chat.data, err

}

func (user *User) getData() (*userData, error) {

	if user.ID == 0 {
		return nil, errors.New("user is empty")
	}
	if user.data != nil {
		return user.data, nil
	}
	if user.ctx == nil {
		panic("nil user context")
	}

	udata, err := user.ctx.FindUser(bson.M{"_id": user.ID})

	user.data = &udata
	user.Tz = user.data.Tz

	if user.data.FirstName == "" {
		err = user.updateData()
	}

	return user.data, err

}
func (c *Context) getServiceID() string {
	s := c.Service()

	if s == nil {
		// todo: is error handling is need here
		return ""
	}

	if c.ServiceBaseURL.Host == "" {
		return c.ServiceName
	}

	if s.DefaultBaseURL.Host == c.ServiceBaseURL.Host {
		return c.ServiceName
	}

	return s.Name + "_" + escapeDot(c.ServiceBaseURL.Host)

}

func (user *User) protectedSettings() (*userProtected, error) {

	data, err := user.getData()

	if err != nil {
		return nil, err
	}
	//	fmt.Printf("user.getData: %+v\n%v", data, err)

	serviceID := user.ctx.getServiceID()

	if data.Protected == nil {
		data.Protected = make(map[string]*userProtected)
	} else if protected, ok := data.Protected[serviceID]; ok {
		return protected, nil
	}

	data.Protected[serviceID] = &userProtected{}

	// Not a error – just empty settings
	return data.Protected[serviceID], err
}

// Settings bind User's settings for service to the interface
func (user *User) Settings(out interface{}) error {
	data, err := user.getData()

	if err != nil {
		return err
	}
	serviceID := user.ctx.getServiceID()

	if _, ok := data.Settings[serviceID]; ok {
		// TODO: workaround that creepy bindInterfaceToInterface
		err = bindInterfaceToInterface(data.Settings[serviceID], out)
		return err
	}

	// Not a error – just empty settings
	return nil
}

// Settings bind Chat's settings for service to the interface
func (chat *Chat) Settings(out interface{}) error {

	data, err := chat.getData()

	if err != nil {
		return err
	}
	serviceID := chat.ctx.getServiceID()

	if _, ok := data.Settings[serviceID]; ok {
		// TODO: workaround that creepy bindInterfaceToInterface
		err = bindInterfaceToInterface(data.Settings[serviceID], out)
		return err
	}

	// Not a error – just empty settings
	return nil
}

// Setting returns Chat's setting for service with specific key. NOTE! Only builtin types are supported (f.e. structs will become map)
func (chat *Chat) Setting(key string) (result interface{}, exists bool) {
	var settings map[string]interface{}

	err := chat.Settings(&settings)
	if err != nil {
		log.WithError(err).Error("Can't get UserSettings")
		return nil, false
	}

	if _, ok := settings[key]; ok {
		return settings[key], true
	}
	return nil, false
}

// Setting returns Chat's setting for service with specific key
func (user *User) Setting(key string) (result interface{}, exists bool) {
	var settings map[string]interface{}

	err := user.Settings(&settings)
	if err != nil {
		log.WithError(err).Error("Can't get ChatSettings")
		return nil, false
	}

	if _, ok := settings[key]; ok {
		return settings[key], true
	}
	return nil, false
}

// SaveSettings save Chat's setting for service
func (chat *Chat) SaveSettings(allSettings interface{}) error {

	serviceID := chat.ctx.getServiceID()

	_, err := chat.ctx.db.C("chats").UpsertId(chat.ID, bson.M{"$set": bson.M{"settings." + serviceID: allSettings}, "$setOnInsert": bson.M{"createdat": time.Now()}})

	if chat.data == nil {
		chat.data = &chatData{}
	}

	if chat.data.Settings == nil {
		chat.data.Settings = make(map[string]interface{})
	}

	chat.data.Settings[serviceID] = allSettings

	return err
}

// SaveSettings save User's setting for service
func (user *User) SaveSettings(allSettings interface{}) error {

	serviceID := user.ctx.getServiceID()

	_, err := user.ctx.db.C("users").UpsertId(user.ID, bson.M{"$set": bson.M{"settings." + serviceID: allSettings}, "$setOnInsert": bson.M{"createdat": time.Now()}})

	if user.data == nil {
		user.data = &userData{}
	}
	if user.data.Settings == nil {
		user.data.Settings = make(map[string]interface{})
	}
	user.data.Settings[serviceID] = allSettings

	return err
}

func (user *User) addHook(hook serviceHook) error {
	_, err := user.ctx.db.C("users").UpsertId(user.ID, bson.M{"$push": bson.M{"hooks": hook}})
	user.data.Hooks = append(user.data.Hooks, hook)

	return err
}

func (chat *Chat) addHook(hook serviceHook) error {
	_, err := chat.ctx.db.C("chats").UpsertId(chat.ID, bson.M{"$push": bson.M{"hooks": hook}})
	chat.data.Hooks = append(chat.data.Hooks, hook)

	return err
}

// ServiceHookToken returns User's hook token to use in webhook handling
func (user *User) ServiceHookToken() string {
	data, _ := user.getData()
	//TODO: test backward compatibility cases
	for _, hook := range data.Hooks {
		for _, service := range hook.Services {
			if service == user.ctx.ServiceName {
				return hook.Token
			}
		}
	}
	token := "u" + rndStr.Get(10)
	user.addHook(serviceHook{
		Token:    token,
		Services: []string{user.ctx.ServiceName},
	})
	return token
}

// ServiceHookToken returns Chats's hook token to use in webhook handling
func (chat *Chat) ServiceHookToken() string {
	data, _ := chat.getData()
	//TODO: test backward compatibility cases
	fmt.Printf("chatData: %+v\n", data.Hooks)
	for _, hook := range data.Hooks {
		for _, service := range hook.Services {
			if service == chat.ctx.ServiceName {
				return hook.Token
			}
		}
	}
	token := "c" + rndStr.Get(10)
	chat.addHook(serviceHook{
		Token:    token,
		Services: []string{chat.ctx.ServiceName},
	})
	return token
}

// ServiceHookURL returns User's webhook URL for service to use in webhook handling
// Used in case when incoming webhooks despatching on the user behalf to chats
func (user *User) ServiceHookURL() string {
	return BaseURL + "/" + user.ServiceHookToken()
}

// ServiceHookURL returns Chats's webhook URL for service to use in webhook handling
// Used in case when user need to put webhook URL to receive notifications to chat
func (chat *Chat) ServiceHookURL() string {
	return BaseURL + "/" + chat.ServiceHookToken()
}

// AddChatToHook adds the target chat to user's existing hook
func (user *User) AddChatToHook(chatID int64) error {
	data, _ := user.getData()
	token := user.ServiceHookToken()

	for i, hook := range data.Hooks {
		if hook.Token == token {
			for _, service := range hook.Services {
				if service == user.ctx.ServiceName {
					for _, existingChatID := range hook.Chats {
						if existingChatID == chatID {
							return nil
						}
					}
					data.Hooks[i].Chats = append(data.Hooks[i].Chats, chatID)
					err := user.ctx.db.C("users").Update(bson.M{"_id": user.ID, "hooks.services": service}, bson.M{"$addToSet": bson.M{"hooks.$.chats": chatID}})

					return err
				}
			}
		}
	}
	err := errors.New("Can't add chat to serviceHook. Can't find a hook.")
	user.ctx.Log().Error(err)
	return err
}

func (user *User) saveProtectedSettings() error {

	if user.ID == 0 {
		return errors.New("saveProtectedSettings: user is empty")

	}

	if user.data.Protected == nil {
		return errors.New("userData.protected is nil. I won't save it")
	}

	serviceID := user.ctx.getServiceID()
	info, err := user.ctx.db.C("users").UpsertId(user.ID, bson.M{"$set": bson.M{"protected." + serviceID: user.data.Protected[serviceID]}, "$setOnInsert": bson.M{"createdat": time.Now()}})

	fmt.Printf("saveProtectedSettings %v, %+v, %+v\n", err, info, user.data.Protected[serviceID])

	return err
}

func (user *User) saveProtectedSetting(key string, value interface{}) error {

	if user.ID == 0 {
		return errors.New("saveProtectedSetting: user is empty")

	}

	if user.data == nil {
		user.getData()
	}

	if user.data.Protected == nil {
		user.data.Protected = make(map[string]*userProtected)
	}
	serviceID := user.ctx.getServiceID()

	v := reflect.ValueOf(user.data.Protected[serviceID]).Elem().FieldByName(key)
	if v.IsValid() {
		s := reflect.ValueOf(value)
		if s.Type() != v.Type() {
			return errors.New("protected setting with key " + key + " has wrong Type")
		}
		if v.CanSet() {
			v.Set(s)
		}
	} else {
		return errors.New("protected setting with key " + key + " not exists")
	}

	info, err := user.ctx.db.C("users").UpsertId(user.ID, bson.M{"$set": bson.M{"protected." + serviceID + "." + strings.ToLower(key): value}})

	fmt.Printf("saveProtectedSetting %v=%v err %v info %+v\n", key, value, err, info)

	return err
}

// SaveSetting sets Chat's setting for service with specific key
func (chat *Chat) SaveSetting(key string, value interface{}) error {
	serviceID := chat.ctx.getServiceID()

	_, err := chat.ctx.db.C("chats").UpsertId(chat.ID, bson.M{"$set": bson.M{"settings." + serviceID + "." + strings.ToLower(key): value}})
	return err
}

// SaveSetting sets User's setting for service with specific key
func (user *User) SaveSetting(key string, value interface{}) error {

	if user.ID == 0 {
		return errors.New("SaveSetting: user is empty")
	}

	serviceID := user.ctx.getServiceID()

	_, err := user.ctx.db.C("users").UpsertId(user.ID, bson.M{"$set": bson.M{"settings." + serviceID + "." + strings.ToLower(key): value}})
	return err
}

// AuthTempToken returns Auth token used in OAuth process to associate TG user with OAuth creditianals
func (user *User) AuthTempToken() string {

	host := user.ctx.ServiceBaseURL.Host
	if host == "" {
		host = user.ctx.Service().DefaultBaseURL.Host
	}

	serviceBaseURL := user.ctx.ServiceBaseURL.String()
	if serviceBaseURL == "" {
		serviceBaseURL = user.ctx.Service().DefaultBaseURL.String()
	}

	ps, _ := user.protectedSettings()
	if ps.AuthTempToken != "" {
		fmt.Println("found AuthTempToken:" + ps.AuthTempToken)

		oAuthIDCacheFound := oAuthIDCacheVal{}
		if exists := user.Cache("auth_"+ps.AuthTempToken, &oAuthIDCacheFound); !exists {
			oAuthIDCacheFound = oAuthIDCacheVal{BaseURL: serviceBaseURL}
			user.SetCache("auth_"+ps.AuthTempToken, oAuthIDCacheFound, time.Hour*24)
		}

		u, _ := url.Parse(oAuthIDCacheFound.BaseURL)

		if u != nil && u.Host == host {
			return ps.AuthTempToken
		}
	}

	rnd := strings.ToLower(rndStr.Get(16))
	user.SetCache("auth_"+rnd, oAuthIDCacheVal{BaseURL: serviceBaseURL}, time.Hour*24)

	err := user.saveProtectedSetting("AuthTempToken", rnd)

	if err != nil {
		user.ctx.Log().WithError(err).Error("Error saving AuthTempToken")
	}
	return rnd
}

// OauthRedirectURL used in OAuth process as returning URL
func (user *User) OauthRedirectURL() string {
	providerID := user.ctx.OAuthProvider().internalID()
	return BaseURL + "/auth/" + providerID
}

// OauthInitURL used in OAuth process as returning URL
func (user *User) OauthInitURL() string {
	authTempToken := user.AuthTempToken()
	s := user.ctx.Service()
	if authTempToken == "" {
		user.ctx.Log().Error("authTempToken is empty")
		return ""
	}
	if s.DefaultOAuth2 != nil {
		provider := user.ctx.OAuthProvider()

		return provider.OAuth2Client(user.ctx).AuthCodeURL(authTempToken, oauth2.AccessTypeOffline)
	}
	if s.DefaultOAuth1 != nil {
		return BaseURL + "/oauth1/" + authTempToken

	}
	return ""
}

func escapeDot(s string) string {
	return strings.Replace(s, ".", "_", -1)
}

// OAuthHTTPClient returns HTTP client with Bearer authorization headers
func (user *User) OAuthHTTPClient() *http.Client {

	ps, _ := user.protectedSettings()

	if ps == nil {
		return nil
	}

	if ps.OAuthToken == "" {
		return nil
	}

	if user.ctx.Service().DefaultOAuth2 != nil {
		ts := user.ctx.OAuthProvider().OAuth2Client(user.ctx).TokenSource(oauth2.NoContext, &oauth2.Token{AccessToken: ps.OAuthToken, RefreshToken: ps.OAuthRefreshToken, Expiry: *ps.OAuthExpireDate, TokenType: "Bearer"})
		if ps.OAuthExpireDate != nil && ps.OAuthExpireDate.Before(time.Now().Add(time.Second*5)) {
			token, err := ts.Token()
			if err != nil || token == nil {
				if strings.Contains(err.Error(), "revoked") {
					ps.OAuthToken = ""
					ps.OAuthExpireDate = nil
					user.saveProtectedSettings()
				}
				user.ctx.Log().WithError(err).Error("OAuth token refresh failed")
				return nil
			}
			ps.OAuthToken = token.AccessToken
			if token.RefreshToken != "" {
				ps.OAuthRefreshToken = token.RefreshToken
			}
			ps.OAuthExpireDate = &token.Expiry
			user.saveProtectedSettings()
		}
		return oauth2.NewClient(oauth2.NoContext, ts)
	} else if user.ctx.Service().DefaultOAuth1 != nil {
		//todo make a correct httpclient
		return http.DefaultClient
	}
	return nil
}

// OAuthValid checks if OAuthToken for service is set
func (user *User) OAuthValid() bool {
	ps, _ := user.protectedSettings()

	if ps == nil {
		return false
	}

	if ps.OAuthToken == "" {
		return false
	}
	return true
}

// OAuthToken returns OAuthToken for service
func (user *User) OAuthToken() string {
	// todo: oauthtoken per host?
	/*
		host := user.ctx.ServiceBaseURL.Host

		if host == "" {
			host = user.ctx.Service().DefaultBaseURL.Host
		}
	*/
	ps, _ := user.protectedSettings()

	if ps != nil {
		if ps.OAuthExpireDate != nil && ps.OAuthExpireDate.Before(time.Now().Add(time.Second*5)) {
			token, err := user.ctx.OAuthProvider().OAuth2Client(user.ctx).TokenSource(oauth2.NoContext, &oauth2.Token{AccessToken: ps.OAuthToken, Expiry: *ps.OAuthExpireDate, RefreshToken: ps.OAuthRefreshToken}).Token()
			if err != nil {
				user.ctx.Log().WithError(err).Error("OAuth token refresh failed")
				return ""
			}
			ps.OAuthToken = token.AccessToken
			if token.RefreshToken != "" {
				ps.OAuthRefreshToken = token.RefreshToken
			}
			ps.OAuthExpireDate = &token.Expiry
			user.saveProtectedSettings()

		}
		return ps.OAuthToken
	}

	return ""
}

// ResetOAuthToken reset OAuthToken for service
func (user *User) ResetOAuthToken() error {
	err := user.saveProtectedSetting("OAuthToken", "")
	if err != nil {
		user.ctx.Log().WithError(err).Error("ResetOAuthToken error")
	}
	return err
}

// SetAfterAuthAction sets the handlerFunc and it's args that will be triggered on success user Auth.
// F.e. you can use it to resume action interrupted because user didn't authed
// !!! Please note that you must ommit first arg *integram.Context, because it will be automatically prepended on auth success and will contains actual action context
func (user *User) SetAfterAuthAction(handlerFunc interface{}, args ...interface{}) error {
	err := verifyTypeMatching(handlerFunc, args...)
	if err != nil {
		log.WithError(err).Error("Can't verify SetUserAfterAuthHandler args")
		return err
	}

	bytes, err := encode(args)

	if err != nil {
		log.WithError(err).Error("Can't encode SetUserAfterAuthHandler args")
		return err
	}
	ps, _ := user.protectedSettings()

	ps.AfterAuthData = bytes
	ps.AfterAuthHandler = runtime.FuncForPC(reflect.ValueOf(handlerFunc).Pointer()).Name()

	user.saveProtectedSettings()

	return nil
}

func findOauthProviderByID(db *mgo.Database, id string) (*OAuthProvider, error) {
	oap := OAuthProvider{}

	if s, _ := serviceByName(id); s != nil {
		return s.DefaultOAuthProvider(), nil
	}

	err := db.C("oauth_providers").FindId(id).One(&oap)
	if err != nil {
		return nil, err
	}

	return &oap, nil
}

func findOauthProviderByHost(db *mgo.Database, host string) (*OAuthProvider, error) {
	oap := OAuthProvider{}
	err := db.C("oauth_providers").Find(bson.M{"baseurl.host": strings.ToLower(host)}).One(&oap)
	if err != nil {
		return nil, err
	}

	return &oap, nil
}

// WebPreview generate fake webpreview and store it in DB. Telegram will resolve it as we need
func (c *Context) WebPreview(title string, headline string, text string, serviceURL string, imageURL string) (WebPreviewURL string) {
	token := rndStr.Get(10)
	if title == "" {
		title = c.Service().NameToPrint
		c.Log().WithField("token", token).Warn("webPreview: title is empty")
	}

	if headline == "" {
		c.Log().WithField("token", token).Warn("webPreview: headline is empty")
		headline = "-"

	}
	wp := webPreview{
		title,
		headline,
		text,
		serviceURL,
		imageURL,
		token,
		"",
		0,
		time.Now(),
	}

	wp.Hash = wp.CalculateHash()

	var wpExists webPreview
	c.db.C("previews").Find(bson.M{"hash": wp.Hash}).One(&wpExists)

	if wpExists.Token != "" {
		wp = wpExists
	} else {
		err := c.db.C("previews").Insert(wp)

		if err != nil {
			// Wow! So jackpot! Much collision
			wp.Token = rndStr.Get(10)
			err = c.db.C("previews").Insert(wp)
			c.Log().WithError(err).Error("Can't add webpreview")

		}
	}

	return BaseURL + "/a/" + wp.Token

}<|MERGE_RESOLUTION|>--- conflicted
+++ resolved
@@ -22,13 +22,10 @@
 	mongo        *mgo.DialInfo // MongoDB Connection info
 )
 
-<<<<<<< HEAD
-=======
 type MgoChange struct {
 	mgo.Change
 }
 
->>>>>>> 6d9c2d79
 func ObjectIdHex(s string) bson.ObjectId {
 	return bson.ObjectIdHex(s)
 }
@@ -40,16 +37,15 @@
 	db.C("messages").EnsureIndex(mgo.Index{Key: []string{"botid", "eventid"}})
 	db.C("messages").EnsureIndex(mgo.Index{Key: []string{"chatid", "botid", "msgid", "inlinemsgid"}, Unique: true})
 	db.C("messages").EnsureIndex(mgo.Index{Key: []string{"chatid", "botid", "fromid"}})
-	db.C("messages").EnsureIndex(mgo.Index{Key: []string{"chatid", "botid", "-date"}})
 	db.C("messages").EnsureIndex(mgo.Index{Key: []string{"chatid", "botid", "eventid"}}) //todo: test eventID uniqueness
 
 	db.C("previews").EnsureIndex(mgo.Index{Key: []string{"hash"}, Unique: true, Sparse: true})
 
 	db.C("chats").EnsureIndex(mgo.Index{Key: []string{"hooks.token"}, Unique: true, Sparse: true})
 	db.C("chats").EnsureIndex(mgo.Index{Key: []string{"_id", "membersids"}, Unique: true})
-	db.C("chats").EnsureIndex(mgo.Index{Key: []string{"_id", "adminsids"}, Unique: true, Sparse: true})
 
 	db.C("users").EnsureIndex(mgo.Index{Key: []string{"hooks.token"}, Unique: true, Sparse: true})
+	db.C("users").EnsureIndex(mgo.Index{Key: []string{"protected"}})
 	db.C("users").EnsureIndex(mgo.Index{Key: []string{"username"}}) // should be unique but what if users swap usernames... hm
 	db.C("users").EnsureIndex(mgo.Index{Key: []string{"keyboardperchat.chatid", "_id"}, Unique: true, Sparse: true})
 
@@ -147,11 +143,7 @@
 	chat := chatData{}
 	serviceID := c.getServiceID()
 
-<<<<<<< HEAD
-	err := c.db.C("chats").Find(query).Select(bson.M{"type":1, "firstname": 1, "lastname": 1, "username": 1, "title": 1, "settings." + serviceID: 1, "keyboardperbot": 1, "tz": 1, "hooks": 1}).One(&chat)
-=======
 	err := c.db.C("chats").Find(query).Select(bson.M{"type": 1, "firstname": 1, "lastname": 1, "username": 1, "title": 1, "settings." + serviceID: 1, "keyboardperbot": 1, "tz": 1, "hooks": 1}).One(&chat)
->>>>>>> 6d9c2d79
 	if err != nil {
 		//c.Log().WithError(err).WithField("query", query).Error("Can't find chat")
 		return chat, err
@@ -197,11 +189,7 @@
 	return user, nil
 }
 
-<<<<<<< HEAD
-func (c *Context) findUsers(query bson.M) ([]userData, error) {
-=======
 func (c *Context) FindUsers(query interface{}) ([]userData, error) {
->>>>>>> 6d9c2d79
 	users := []userData{}
 	serviceID := c.getServiceID()
 	var err error
